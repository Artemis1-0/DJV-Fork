---
layout: page
title: Building on Linux
---

<div class="block">
	<p class="header">Building on Linux</p>
    <p class="list"><a class="text" href="#Preparation">Preparation</a></p>
    <p class="list"><a class="text" href="#BuildingThirdParty">Building third party dependencies</a></p>
    <p class="list"><a class="text" href="#Building">Building</a></p>
    <p class="list"><a class="text" href="#Packaging">Packaging</a></p>
</div>

<div class="block">
	<p class="header"><a name="Preparation">Preparation</a></p>
	<p>Check that you have the following requirements:</p>
	<ul>
		<li><a class="text" href="http://www.opengl.org">OpenGL</a> (version 4.1 or later)</li>
		<li>C++11 compiler</li>
		<li><a class="text" href="https://cmake.org">CMake</a> (version 3.12 or later)</li>
		<li><a class="text" href="https://git-scm.com">git</a></li>
	</ul>
	<p>On Debian based systems you can install the requirements with the
	following command:</p>
	<pre>
$ sudo apt-get install build-essential git libgl1-mesa-dev xorg-dev libasound2-dev
</pre>
    <p>On CentOS systems you can install the requirements with the
    following command:</p>
    <pre>
$ sudo yum install centos-release-scl install devtoolset-7-gcc* rpm-build git mesa-libGL-devel libXrandr-devel libXinerama-devel libXcursor-devel libXi-devel alsa-lib-devel
$ scl enable devtoolset-7 bash
</pre>
    <p>Note that the version of CMake available from your package manager
    may be too old (i.e., Ubuntu 18.04 and CentOS 7); if so download and
    manually build CMake 3.12 or later.</p>
    <p>Choose a directory to work in, this is where the code will be
    checked out and built. This directory will be referred to as DJV_BUILD
    in the rest of the documentation.</p>
	<p>Open a shell, go to the build directory, and clone the DJV repository:</p>
	<pre>
$ git clone https://github.com/darbyjohnston/DJV.git
</pre>
	<p>Setup environment variables:</p>
	<pre>
$ export DJV_BUILD=$PWD
$ export PATH=$DJV_BUILD/DJV-install-Debug/bin:$PATH
$ export LD_LIBRARY_PATH=$DJV_BUILD/DJV-install-Debug/lib:$LD_LIBRARY_PATH
</pre>
</div>

<div class="block">
	<p class="header"><a name="BuildingThirdParty">Building third party dependencies</a></p>
	<p>Create a directory for the build, run CMake, and start the build:</p>
	<pre>
$ mkdir DJV-third-party-Debug
$ cd DJV-third-party-Debug
$ cmake ../DJV/third-party -DCMAKE_BUILD_TYPE=Debug -DCMAKE_INSTALL_PREFIX=$DJV_BUILD/DJV-install-Debug
$ cmake --build .
$ cmake --build . --target install
$ cd ..
</pre>
</div>

<div class="block">
	<p class="header"><a name="Building">Building</a></p>
	<p>Create a directory for the build, run CMake, and start the build:</p>
	<pre>
$ mkdir DJV-Debug
$ cd DJV-Debug
$ cmake ../DJV -DCMAKE_BUILD_TYPE=Debug -DCMAKE_INSTALL_PREFIX=$DJV_BUILD/DJV-install-Debug -DCMAKE_PREFIX_PATH=$DJV_BUILD/DJV-install-Debug
$ cmake --build .
</pre>
	<p>Try running the confidence tests to make sure everything is working OK:</p>
	<pre>
$ cmake --build . --target test
</pre>
	<p>Run the djv player application:</p>
	<pre>
$ ./build/bin/djv
</pre>
</div>

<div class="block">
	<p class="header"><a name="Packaging">Packaging</a></p>
    <p>Create a release branch:</p>
    <pre>
$ git branch -b release/2.0.0
$ git push -u origin release/2.0.0
</pre>
    <p>Update "docs/index.html" with an announcement about the version.</p>
	<p>Update the version numbers in "docs/download.html" and "docs/djv_install.html".</p>
    <p>Update the milestone in "docs/download.html".</p>
	<p>Build the static web site:</p>
    <pre>
$ cd docs
$ bundle exec jekyll serve
</pre>
    <p>Create a release build:</p>
	<pre>
$ export DJV_BUILD=$PWD
$ export PATH=$DJV_BUILD/DJV-install-Release/bin:$PATH
$ export LD_LIBRARY_PATH=$DJV_BUILD/DJV-install-Release/lib:$LD_LIBRARY_PATH
$ mkdir DJV-third-party-Release
$ cd DJV-third-party-Release
$ cmake ../DJV/third-party -DCMAKE_BUILD_TYPE=Release -DCMAKE_INSTALL_PREFIX=$DJV_BUILD/DJV-install-Release
$ cmake --build .
$ cmake --build . --target install
$ cd ..
$ mkdir DJV-Release
$ cd DJV-Release
$ cmake ../DJV -DCMAKE_BUILD_TYPE=Release -DCMAKE_INSTALL_PREFIX=$DJV_BUILD/DJV-install-Release -DCMAKE_PREFIX_PATH=$DJV_BUILD/DJV-install-Release
$ cmake --build .
</pre>
	<p>Create an RPM package:</p>
	<pre>
$ cmake ../DJV -DCPACK_GENERATOR=RPM -DCPACK_PACKAGING_INSTALL_PREFIX=/usr/local/DJV2 -DDJV_THIRD_PARTY=TRUE
$ cmake --build .
$ cmake --build . --target package
</pre>
	<p>Create a Debian package:</p>
	<pre>
$ cmake ../DJV -DCPACK_GENERATOR=DEB -DCPACK_PACKAGING_INSTALL_PREFIX=/usr/local/DJV2 -DDJV_THIRD_PARTY=TRUE
$ cmake --build .
$ cmake --build . --target package
</pre>
	<p>Create a TGZ package:</p>
	<pre>
$ cmake ../DJV -DCPACK_GENERATOR=TGZ -DCPACK_PACKAGING_INSTALL_PREFIX= -DDJV_THIRD_PARTY=TRUE
$ cmake --build .
$ cmake --build . --target package
</pre>
<<<<<<< HEAD
	<p>Tag the git repository with the version:</p>
	<pre>
git tag -a 2.0.0 -m "Version 2.0.0"
git push origin 2.0.0
=======
	<p>Tag the git repository with the new version:</p>
	<pre>
$ git tag -a 2.0.0 -m "Version 2.0.0"
$ git push origin 2.0.0
>>>>>>> c12899f2
</pre>
	<p>Bump the version number in "CMakeLists.txt", "Doxyfile", and "sonar-project.properties".</p>
</div>
<|MERGE_RESOLUTION|>--- conflicted
+++ resolved
@@ -130,17 +130,10 @@
 $ cmake --build .
 $ cmake --build . --target package
 </pre>
-<<<<<<< HEAD
 	<p>Tag the git repository with the version:</p>
 	<pre>
 git tag -a 2.0.0 -m "Version 2.0.0"
 git push origin 2.0.0
-=======
-	<p>Tag the git repository with the new version:</p>
-	<pre>
-$ git tag -a 2.0.0 -m "Version 2.0.0"
-$ git push origin 2.0.0
->>>>>>> c12899f2
 </pre>
 	<p>Bump the version number in "CMakeLists.txt", "Doxyfile", and "sonar-project.properties".</p>
 </div>
