--- conflicted
+++ resolved
@@ -160,38 +160,33 @@
                 bool operator != (const ImageOptions&) const;
             };
 
-<<<<<<< HEAD
+            //! This eumeration provides the image filtering options.
+            enum class ImageFilter
+            {
+                Nearest,
+                Linear,
+
+                Count,
+                First = Nearest
+            };
+            DJV_ENUM_HELPERS(ImageFilter);
+            GLenum toGL(ImageFilter);
+
+            class ImageFilterOptions
+            {
+            public:
+                ImageFilterOptions();
+                ImageFilterOptions(ImageFilter min, ImageFilter mag);
+
+                ImageFilter min = ImageFilter::Linear;
+                ImageFilter mag = ImageFilter::Nearest;
+
+                bool operator == (const ImageFilterOptions&) const;
+                bool operator != (const ImageFilterOptions&) const;
+            };
+
             //! This class provides a 2D render system.
             class Render : public Core::ISystem
-=======
-            //! This eumeration provides the image filtering options.
-            enum class ImageFilter
-            {
-                Nearest,
-                Linear,
-
-                Count,
-                First = Nearest
-            };
-            DJV_ENUM_HELPERS(ImageFilter);
-            GLenum toGL(ImageFilter);
-
-            class ImageFilterOptions
-            {
-            public:
-                ImageFilterOptions();
-                ImageFilterOptions(ImageFilter min, ImageFilter mag);
-
-                ImageFilter min = ImageFilter::Linear;
-                ImageFilter mag = ImageFilter::Nearest;
-
-                bool operator == (const ImageFilterOptions&) const;
-                bool operator != (const ImageFilterOptions&) const;
-            };
-
-            //! This class provides a 2D renderer.
-            class Render2D : public Core::ISystem
->>>>>>> 2854c8f1
             {
                 DJV_NON_COPYABLE(Render);
 
@@ -308,13 +303,10 @@
                 ///@}
 
             private:
-<<<<<<< HEAD
                 const glm::mat3x3& _getCurrentTransform() const;
                 void _updateCurrentClipRect();
-=======
                 void _updateCurrentTransform();
                 void _updateImageFilter();
->>>>>>> 2854c8f1
 
                 Image::Size             _size;
                 std::list<glm::mat3x3>  _transforms;
@@ -333,22 +325,17 @@
         } // namespace Render2D
     } // namespace AV
 
-<<<<<<< HEAD
     DJV_ENUM_SERIALIZE_HELPERS(AV::Render2D::ImageChannel);
     DJV_ENUM_SERIALIZE_HELPERS(AV::Render2D::ImageCache);
-=======
-    DJV_ENUM_SERIALIZE_HELPERS(AV::Render::ImageChannel);
-    DJV_ENUM_SERIALIZE_HELPERS(AV::Render::ImageCache);
-    DJV_ENUM_SERIALIZE_HELPERS(AV::Render::ImageFilter);
-
-    picojson::value toJSON(AV::Render::ImageFilter);
-    picojson::value toJSON(const AV::Render::ImageFilterOptions&);
+    DJV_ENUM_SERIALIZE_HELPERS(AV::Render2D::ImageFilter);
+
+    picojson::value toJSON(AV::Render2D::ImageFilter);
+    picojson::value toJSON(const AV::Render2D::ImageFilterOptions&);
 
     //! Throws:
     //! - std::exception
-    void fromJSON(const picojson::value&, AV::Render::ImageFilter&);
-    void fromJSON(const picojson::value&, AV::Render::ImageFilterOptions&);
->>>>>>> 2854c8f1
+    void fromJSON(const picojson::value&, AV::Render2D::ImageFilter&);
+    void fromJSON(const picojson::value&, AV::Render2D::ImageFilterOptions&);
 
 } // namespace djv
 
