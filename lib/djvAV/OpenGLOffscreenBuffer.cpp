//------------------------------------------------------------------------------
// Copyright (c) 2004-2020 Darby Johnston
// All rights reserved.
//
// Redistribution and use in source and binary forms, with or without
// modification, are permitted provided that the following conditions are met:
//
// * Redistributions of source code must retain the above copyright notice,
//   this list of conditions, and the following disclaimer.
// * Redistributions in binary form must reproduce the above copyright notice,
//   this list of conditions, and the following disclaimer in the documentation
//   and/or other materials provided with the distribution.
// * Neither the names of the copyright holders nor the names of any
//   contributors may be used to endorse or promote products derived from this
//   software without specific prior written permission.
//
// THIS SOFTWARE IS PROVIDED BY THE COPYRIGHT HOLDERS AND CONTRIBUTORS "AS IS"
// AND ANY EXPRESS OR IMPLIED WARRANTIES, INCLUDING, BUT NOT LIMITED TO, THE
// IMPLIED WARRANTIES OF MERCHANTABILITY AND FITNESS FOR A PARTICULAR PURPOSE
// ARE DISCLAIMED. IN NO EVENT SHALL THE COPYRIGHT HOLDER OR CONTRIBUTORS BE
// LIABLE FOR ANY DIRECT, INDIRECT, INCIDENTAL, SPECIAL, EXEMPLARY, OR
// CONSEQUENTIAL DAMAGES (INCLUDING, BUT NOT LIMITED TO, PROCUREMENT OF
// SUBSTITUE GOODS OR SERVICES; LOSS OF USE, DATA, OR PROFITS; OR BUSINESS
// INTERRUPTION) HOWEVER CAUSED AND ON ANY THEORY OF LIABILITY, WHETHER IN
// CONTRACT, STRICT LIABILITY, OR TORT (INCLUDING NEGLIGENCE OR OTHERWISE)
// ARISING IN ANY WAY OUT OF THE USE OF THIS SOFTWARE, EVEN IF ADVISED OF THE
// POSSIBILITY OF SUCH DAMAGE.
//------------------------------------------------------------------------------

#include <djvAV/OpenGLOffscreenBuffer.h>

#include <djvAV/OpenGLTexture.h>

#include <djvCore/Error.h>

//#pragma optimize("", off)

using namespace djv::Core;

namespace djv
{
    namespace AV
    {
        namespace OpenGL
        {
            namespace
            {
                enum class Error
                {
                    ColorTexture,
                    DepthTexture,
                    Create,
                    Init
                };
                
                std::string getErrorMessage(Error error)
                {
                    std::stringstream ss;
                    switch (error)
                    {
<<<<<<< HEAD
                    case Error::ColorTexture:
                        ss << DJV_TEXT("The OpenGL color texture cannot be created.");
                        break;
                    case Error::DepthTexture:
                        ss << DJV_TEXT("The OpenGL depth texture cannot be created.");
=======
                    case Error::Texture:
                        ss << DJV_TEXT("error_opengl_texture_creation");
>>>>>>> 42e3cc4c
                        break;
                    case Error::Create:
                        ss << DJV_TEXT("error_opengl_frame_buffer_creation");
                        break;
                    case Error::Init:
                        ss << DJV_TEXT("error_opengl_frame_buffer_init");
                        break;
                    default: break;
                    }
                    return ss.str();
                }
                
            } // namespace

            GLenum getInternalFormat(OffscreenDepthType value)
            {
                const std::vector<GLenum> data =
                {
                    GL_NONE,
                    GL_DEPTH_COMPONENT24,
                    GL_DEPTH_COMPONENT32F
                };
                DJV_ASSERT(data.size() == static_cast<size_t>(OffscreenDepthType::Count));
                return data[static_cast<size_t>(value)];
            }

            GLenum getGLFormat(OffscreenDepthType value)
            {
                const std::vector<GLenum> data =
                {
                    GL_NONE,
                    GL_DEPTH_COMPONENT,
                    GL_DEPTH_COMPONENT
                };
                DJV_ASSERT(data.size() == static_cast<size_t>(OffscreenDepthType::Count));
                return data[static_cast<size_t>(value)];
            }

            GLenum getGLType(OffscreenDepthType value)
            {
                const std::vector<GLenum> data =
                {
                    GL_NONE,
                    GL_UNSIGNED_INT,
                    GL_FLOAT
                };
                DJV_ASSERT(data.size() == static_cast<size_t>(OffscreenDepthType::Count));
                return data[static_cast<size_t>(value)];
            }

            OffscreenBufferError::OffscreenBufferError(const std::string& what) :
                std::runtime_error(what)
            {}
            
            void OffscreenBuffer::_init(
                const Image::Size& size,
                Image::Type colorType,
                OffscreenDepthType depthType,
                OffscreenSampling sampling)
            {
                _size = size;
                _colorType = colorType;
                _depthType = depthType;
                _sampling = sampling;

                GLenum target = GL_TEXTURE_2D;
                size_t samples = 0;
#if !defined(DJV_OPENGL_ES2)
                switch (sampling)
                {
                case OffscreenSampling::_2:
                    samples = 2;
                    target = GL_TEXTURE_2D_MULTISAMPLE;
                    break;
                case OffscreenSampling::_4:
                    samples = 4;
                    target = GL_TEXTURE_2D_MULTISAMPLE;
                    break;
                case OffscreenSampling::_8:
                    samples = 8;
                    target = GL_TEXTURE_2D_MULTISAMPLE;
                    break;
                case OffscreenSampling::_16:
                    samples = 16;
                    target = GL_TEXTURE_2D_MULTISAMPLE;
                    break;
                default: break;
                }
#endif // DJV_OPENGL_ES2

                if (colorType != Image::Type::None)
                {
                    // Create the color texture.
                    //! \bug Fall back to a regular offscreen buffer if multi-sampling is not available.
                    glGenTextures(1, &_colorID);
                    if (!_colorID)
                    {
                        throw OffscreenBufferError(getErrorMessage(Error::ColorTexture));
                    }
                    glBindTexture(target, _colorID);
#if defined(DJV_OPENGL_ES2)
                    glTexParameteri(target, GL_TEXTURE_WRAP_S, GL_CLAMP_TO_EDGE);
                    glTexParameteri(target, GL_TEXTURE_WRAP_T, GL_CLAMP_TO_EDGE);
                    glTexParameteri(target, GL_TEXTURE_MAG_FILTER, GL_NEAREST);
                    glTexParameteri(target, GL_TEXTURE_MIN_FILTER, GL_NEAREST);
                    glTexImage2D(
                        target,
                        0,
                        Texture::getInternalFormat(colorType),
                        size.w,
                        size.h,
                        0,
                        Image::getGLFormat(colorType),
                        Image::getGLType(colorType),
                        0);
#else // DJV_OPENGL_ES2
                    switch (sampling)
                    {
                    case OffscreenSampling::_2:
                    case OffscreenSampling::_4:
                    case OffscreenSampling::_8:
                    case OffscreenSampling::_16:
                        glTexImage2DMultisample(
                            target,
                            static_cast<GLsizei>(samples),
                            Texture::getInternalFormat(colorType),
                            size.w,
                            size.h,
                            false);
                        break;
                    default:
                        glTexParameteri(target, GL_TEXTURE_WRAP_S, GL_CLAMP_TO_EDGE);
                        glTexParameteri(target, GL_TEXTURE_WRAP_T, GL_CLAMP_TO_EDGE);
                        glTexParameteri(target, GL_TEXTURE_MAG_FILTER, GL_NEAREST);
                        glTexParameteri(target, GL_TEXTURE_MIN_FILTER, GL_NEAREST);
                        glTexImage2D(
                            target,
                            0,
                            Texture::getInternalFormat(colorType),
                            size.w,
                            size.h,
                            0,
                            Image::getGLFormat(colorType),
                            Image::getGLType(colorType),
                            0);
                        break;
                    }
#endif // DJV_OPENGL_ES2
                }

                if (depthType != OffscreenDepthType::None)
                {
                    // Create the depth texture.
                    //! \bug Fall back to a regular offscreen buffer if multi-sampling is not available.
                    glGenTextures(1, &_depthID);
                    if (!_depthID)
                    {
                        throw OffscreenBufferError(getErrorMessage(Error::DepthTexture));
                    }
                    glBindTexture(target, _depthID);
#if defined(DJV_OPENGL_ES2)
                    glTexParameteri(target, GL_TEXTURE_WRAP_S, GL_CLAMP_TO_EDGE);
                    glTexParameteri(target, GL_TEXTURE_WRAP_T, GL_CLAMP_TO_EDGE);
                    glTexParameteri(target, GL_TEXTURE_MAG_FILTER, GL_NEAREST);
                    glTexParameteri(target, GL_TEXTURE_MIN_FILTER, GL_NEAREST);
                    glTexImage2D(
                        target,
                        0,
                        getInternalFormat(depthType),
                        size.w,
                        size.h,
                        0,
                        getGLFormat(depthType),
                        getGLType(depthType),
                        0);
#else // DJV_OPENGL_ES2
                    switch (sampling)
                    {
                    case OffscreenSampling::_2:
                    case OffscreenSampling::_4:
                    case OffscreenSampling::_8:
                    case OffscreenSampling::_16:
                        glTexImage2DMultisample(
                            target,
                            static_cast<GLsizei>(samples),
                            getInternalFormat(depthType),
                            size.w,
                            size.h,
                            false);
                        break;
                    default:
                        glTexParameteri(target, GL_TEXTURE_WRAP_S, GL_CLAMP_TO_EDGE);
                        glTexParameteri(target, GL_TEXTURE_WRAP_T, GL_CLAMP_TO_EDGE);
                        glTexParameteri(target, GL_TEXTURE_MAG_FILTER, GL_NEAREST);
                        glTexParameteri(target, GL_TEXTURE_MIN_FILTER, GL_NEAREST);
                        glTexImage2D(
                            target,
                            0,
                            getInternalFormat(depthType),
                            size.w,
                            size.h,
                            0,
                            getGLFormat(depthType),
                            getGLType(depthType),
                            0);
                        break;
                    }
#endif // DJV_OPENGL_ES2
                }

                // Create the FBO.
                glGenFramebuffers(1, &_id);
                if (!_id)
                {
                    throw OffscreenBufferError(getErrorMessage(Error::Create));
                }
                const OffscreenBufferBinding binding(shared_from_this());
                if (colorType != Image::Type::None)
                {
                    glFramebufferTexture2D(
                        GL_FRAMEBUFFER,
                        GL_COLOR_ATTACHMENT0,
                        target,
                        _colorID,
                        0);
                }
                if (depthType != OffscreenDepthType::None)
                {
                    glFramebufferTexture2D(
                        GL_FRAMEBUFFER,
                        GL_DEPTH_ATTACHMENT,
                        target,
                        _depthID,
                        0);
                }
                GLenum error = glCheckFramebufferStatus(GL_FRAMEBUFFER);
                if (error != GL_FRAMEBUFFER_COMPLETE)
                {
                    throw OffscreenBufferError(getErrorMessage(Error::Init));
                }
            }

            OffscreenBuffer::~OffscreenBuffer()
            {
                if (_id)
                {
                    glDeleteFramebuffers(1, &_id);
                    _id = 0;
                }
                if (_colorID)
                {
                    glDeleteTextures(1, &_colorID);
                    _colorID = 0;
                }
                if (_depthID)
                {
                    glDeleteTextures(1, &_depthID);
                    _depthID = 0;
                }
            }

            std::shared_ptr<OffscreenBuffer> OffscreenBuffer::create(
                const Image::Size& size,
                Image::Type colorType,
                OffscreenDepthType depthType,
                OffscreenSampling sampling)
            {
                auto out = std::shared_ptr<OffscreenBuffer>(new OffscreenBuffer);
                out->_init(size, colorType, depthType, sampling);
                return out;
            }

            void OffscreenBuffer::bind()
            {
                glBindFramebuffer(GL_FRAMEBUFFER, _id);
            }

            OffscreenBufferBinding::OffscreenBufferBinding(const std::shared_ptr<OffscreenBuffer> & buffer) :
                _buffer(buffer)
            {
                _buffer->bind();
            }

            OffscreenBufferBinding::~OffscreenBufferBinding()
            {}

        } // namespace OpenGL
    } // namespace AV

    DJV_ENUM_SERIALIZE_HELPERS_IMPLEMENTATION(
        AV::OpenGL,
        OffscreenDepthType,
        DJV_TEXT("None"),
        DJV_TEXT("24"),
        DJV_TEXT("32"));

    DJV_ENUM_SERIALIZE_HELPERS_IMPLEMENTATION(
        AV::OpenGL,
        OffscreenSampling,
        DJV_TEXT("None"),
        DJV_TEXT("2"),
        DJV_TEXT("4"),
        DJV_TEXT("8"),
        DJV_TEXT("16"));

} // namespace djv<|MERGE_RESOLUTION|>--- conflicted
+++ resolved
@@ -58,16 +58,11 @@
                     std::stringstream ss;
                     switch (error)
                     {
-<<<<<<< HEAD
                     case Error::ColorTexture:
-                        ss << DJV_TEXT("The OpenGL color texture cannot be created.");
+                        ss << DJV_TEXT("error_opengl_color_texture_creation");
                         break;
                     case Error::DepthTexture:
-                        ss << DJV_TEXT("The OpenGL depth texture cannot be created.");
-=======
-                    case Error::Texture:
-                        ss << DJV_TEXT("error_opengl_texture_creation");
->>>>>>> 42e3cc4c
+                        ss << DJV_TEXT("error_opengl_depth_texture_creation");
                         break;
                     case Error::Create:
                         ss << DJV_TEXT("error_opengl_frame_buffer_creation");
@@ -360,17 +355,17 @@
     DJV_ENUM_SERIALIZE_HELPERS_IMPLEMENTATION(
         AV::OpenGL,
         OffscreenDepthType,
-        DJV_TEXT("None"),
-        DJV_TEXT("24"),
-        DJV_TEXT("32"));
+        DJV_TEXT("offscreen_depth_type_none"),
+        DJV_TEXT("offscreen_depth_type_24"),
+        DJV_TEXT("offscreen_depth_type_32"));
 
     DJV_ENUM_SERIALIZE_HELPERS_IMPLEMENTATION(
         AV::OpenGL,
         OffscreenSampling,
-        DJV_TEXT("None"),
-        DJV_TEXT("2"),
-        DJV_TEXT("4"),
-        DJV_TEXT("8"),
-        DJV_TEXT("16"));
+        DJV_TEXT("offscreen_sampling_none"),
+        DJV_TEXT("offscreen_sampling_2"),
+        DJV_TEXT("offscreen_sampling_4"),
+        DJV_TEXT("offscreen_sampling_8"),
+        DJV_TEXT("offscreen_sampling_16"));
 
 } // namespace djv