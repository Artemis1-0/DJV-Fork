--- conflicted
+++ resolved
@@ -86,12 +86,6 @@
             DJV_PRIVATE_PTR();
 
             // Parse the command line.
-<<<<<<< HEAD
-            std::vector<Core::FileSystem::Path> cmdlinePaths;
-            for (auto arg = args.begin() + 1; arg != args.end(); ++arg)
-            {
-                cmdlinePaths.push_back(Core::FileSystem::Path(*arg));
-=======
             auto arg = args.begin();
             ++arg;
             std::vector<std::string> cmdlinePaths;
@@ -99,7 +93,6 @@
             {
                 cmdlinePaths.push_back(*arg);
                 ++arg;
->>>>>>> 2854c8f1
             }
 
             // Create the systems.
@@ -197,26 +190,7 @@
                 });
 
             // Open command-line files.
-<<<<<<< HEAD
-            auto settingsSystem = getSystemT<UI::Settings::System>();
-            auto fileSettings = settingsSystem->getSettingsT<FileSettings>();
-            auto io = getSystemT<AV::IO::System>();
-            for (const auto& i : cmdlinePaths)
-            {
-                Core::FileSystem::FileInfo fileInfo;
-                if (io->canSequence(i) && fileSettings->observeAutoDetectSequences()->get())
-                {
-                    fileInfo = Core::FileSystem::FileInfo::getFileSequence(i, io->getSequenceExtensions());
-                }
-                else
-                {
-                    fileInfo = i;
-                }
-                fileSystem->open(fileInfo);
-            }
-=======
             fileSystem->open(cmdlinePaths);
->>>>>>> 2854c8f1
 
             // Show the main window.
             p.mainWindow->show();
