// SPDX-License-Identifier: BSD-3-Clause
// Copyright (c) 2004-2020 Darby Johnston
// All rights reserved.

#pragma once

#include <djvViewApp/Enum.h>

#include <djvUI/MDIWidget.h>

#include <djvCore/ValueObserver.h>

namespace djv
{
    namespace ViewApp
    {
        class Media;
        class ViewWidget;

        //! This enumeration provides the pointer state.
        enum class PointerState
        {
            None,
            Start,
            Move,
            End
        };

        //! This struct provides pointer data.
        struct PointerData
        {
            PointerData();
            PointerData(
                PointerState               state,
                const glm::vec2&           pos,
                const std::map<int, bool>& buttons,
                int                        key,
                int                        keyModifiers);

            PointerState        state        = PointerState::None;
            glm::vec2           pos          = glm::vec2(0.F, 0.F);
            std::map<int, bool> buttons;
            int                 key          = 0;
            int                 keyModifiers = 0;

            bool operator == (const PointerData&) const;
        };

        //! This struct provides scroll data.
        struct ScrollData
        {
            ScrollData();
            ScrollData(
                const glm::vec2& delta,
                int              key,
                int              keyModifiers);

            glm::vec2           delta = glm::vec2(0.F, 0.F);
            int                 key = 0;
            int                 keyModifiers = 0;

            bool operator == (const ScrollData&) const;
        };

        //! This class provides a media widget.
        class MediaWidget : public UI::MDI::IWidget
        {
            DJV_NON_COPYABLE(MediaWidget);

        protected:
            void _init(
                const std::shared_ptr<Media>&,
                const std::shared_ptr<System::Context>&);
            MediaWidget();

        public:
            ~MediaWidget() override;

            static std::shared_ptr<MediaWidget> create(
                const std::shared_ptr<Media>&,
                const std::shared_ptr<System::Context>&);

            const std::shared_ptr<Media>& getMedia() const;

            const std::shared_ptr<ViewWidget>& getViewWidget() const;

            void fitWindow();

            std::shared_ptr<Core::IValueSubject<PointerData> > observeHover() const;
            std::shared_ptr<Core::IValueSubject<PointerData> > observeDrag() const;
            std::shared_ptr<Core::IValueSubject<ScrollData> > observeScroll() const;

        protected:
<<<<<<< HEAD
            virtual std::map<UI::MDI::Handle, std::vector<Core::BBox2f> > _getHandles() const override;
=======
            float _getTitleBarHeight() const;
            float _getPlaybackHeight() const;

            virtual std::map<UI::MDI::Handle, std::vector<Math::BBox2f> > _getHandles() const override;
>>>>>>> d27adcd4
            void _setMaximize(float) override;
            void _setActiveWidget(bool) override;

            void _preLayoutEvent(System::Event::PreLayout&) override;
            void _layoutEvent(System::Event::Layout&) override;

<<<<<<< HEAD
=======
            void _initEvent(System::Event::Init&) override;

>>>>>>> d27adcd4
        private:
            void _imageUpdate();

            DJV_PRIVATE();
        };

    } // namespace ViewApp
} // namespace djv
<|MERGE_RESOLUTION|>--- conflicted
+++ resolved
@@ -91,25 +91,13 @@
             std::shared_ptr<Core::IValueSubject<ScrollData> > observeScroll() const;
 
         protected:
-<<<<<<< HEAD
-            virtual std::map<UI::MDI::Handle, std::vector<Core::BBox2f> > _getHandles() const override;
-=======
-            float _getTitleBarHeight() const;
-            float _getPlaybackHeight() const;
-
             virtual std::map<UI::MDI::Handle, std::vector<Math::BBox2f> > _getHandles() const override;
->>>>>>> d27adcd4
             void _setMaximize(float) override;
             void _setActiveWidget(bool) override;
 
             void _preLayoutEvent(System::Event::PreLayout&) override;
             void _layoutEvent(System::Event::Layout&) override;
 
-<<<<<<< HEAD
-=======
-            void _initEvent(System::Event::Init&) override;
-
->>>>>>> d27adcd4
         private:
             void _imageUpdate();
 
