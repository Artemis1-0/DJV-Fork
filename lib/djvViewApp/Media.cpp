//------------------------------------------------------------------------------
// Copyright (c) 2004-2019 Darby Johnston
// All rights reserved.
//
// Redistribution and use in source and binary forms, with or without
// modification, are permitted provided that the following conditions are met:
//
// * Redistributions of source code must retain the above copyright notice,
//   this list of conditions, and the following disclaimer.
// * Redistributions in binary form must reproduce the above copyright notice,
//   this list of conditions, and the following disclaimer in the documentation
//   and/or other materials provided with the distribution.
// * Neither the names of the copyright holders nor the names of any
//   contributors may be used to endorse or promote products derived from this
//   software without specific prior written permission.
//
// THIS SOFTWARE IS PROVIDED BY THE COPYRIGHT HOLDERS AND CONTRIBUTORS "AS IS"
// AND ANY EXPRESS OR IMPLIED WARRANTIES, INCLUDING, BUT NOT LIMITED TO, THE
// IMPLIED WARRANTIES OF MERCHANTABILITY AND FITNESS FOR A PARTICULAR PURPOSE
// ARE DISCLAIMED. IN NO EVENT SHALL THE COPYRIGHT HOLDER OR CONTRIBUTORS BE
// LIABLE FOR ANY DIRECT, INDIRECT, INCIDENTAL, SPECIAL, EXEMPLARY, OR
// CONSEQUENTIAL DAMAGES (INCLUDING, BUT NOT LIMITED TO, PROCUREMENT OF
// SUBSTITUE GOODS OR SERVICES; LOSS OF USE, DATA, OR PROFITS; OR BUSINESS
// INTERRUPTION) HOWEVER CAUSED AND ON ANY THEORY OF LIABILITY, WHETHER IN
// CONTRACT, STRICT LIABILITY, OR TORT (INCLUDING NEGLIGENCE OR OTHERWISE)
// ARISING IN ANY WAY OUT OF THE USE OF THIS SOFTWARE, EVEN IF ADVISED OF THE
// POSSIBILITY OF SUCH DAMAGE.
//------------------------------------------------------------------------------

#include <djvViewApp/Media.h>

#include <djvAV/AVSystem.h>

#include <djvCore/Context.h>
#include <djvCore/LogSystem.h>
#include <djvCore/Timer.h>

#include <RtAudio.h>

#include <condition_variable>
#include <queue>

using namespace djv::Core;

namespace djv
{
    namespace ViewApp
    {
        namespace
        {
            //! \todo Should this be configurable?
            const size_t bufferFrameCount = 256;
            const size_t videoQueueSize = 30;
            
        } // namespace

        struct Media::Private
        {
            std::weak_ptr<Context> context;

            Core::FileSystem::FileInfo fileInfo;
            std::shared_ptr<ValueSubject<AV::IO::Info> > info;
            AV::IO::VideoInfo videoInfo;
            AV::IO::AudioInfo audioInfo;
            std::shared_ptr<ValueSubject<bool> > reload;
            std::shared_ptr<ValueSubject<size_t> > layer;
            std::shared_ptr<ValueSubject<Time::Speed> > speed;
            std::shared_ptr<ValueSubject<Time::Speed> > defaultSpeed;
            std::shared_ptr<ValueSubject<float> > realSpeed;
            std::shared_ptr<ValueSubject<bool> > playEveryFrame;
            std::shared_ptr<ValueSubject<Frame::Sequence> > sequence;
            std::shared_ptr<ValueSubject<Frame::Number> > currentFrame;
            std::shared_ptr<ValueSubject<std::shared_ptr<AV::Image::Image> > > currentImage;
            std::shared_ptr<ValueSubject<Playback> > playback;
            std::shared_ptr<ValueSubject<PlaybackMode> > playbackMode;
            std::shared_ptr<ValueSubject<bool> > inOutPointsEnabled;
            std::shared_ptr<ValueSubject<Frame::Number> > inPoint;
            std::shared_ptr<ValueSubject<Frame::Number> > outPoint;
            std::shared_ptr<ValueSubject<float> > volume;
            std::shared_ptr<ValueSubject<bool> > mute;
            std::shared_ptr<ValueSubject<size_t> > threadCount;
            std::shared_ptr<ListSubject<Frame::Range> > cachedFrames;

            std::shared_ptr<ValueSubject<size_t> > videoQueueMax;
            std::shared_ptr<ValueSubject<size_t> > videoQueueCount;
            std::shared_ptr<ValueSubject<size_t> > audioQueueMax;
            std::shared_ptr<ValueSubject<size_t> > audioQueueCount;
            std::shared_ptr<AV::IO::IRead> read;

            AV::IO::Direction ioDirection = AV::IO::Direction::Forward;
            std::unique_ptr<RtAudio> rtAudio;
            std::shared_ptr<AV::Audio::Data> audioData;
            size_t audioDataSamplesOffset = 0;
            size_t audioDataSamplesCount = 0;
            std::chrono::system_clock::time_point audioDataSamplesTime;
            Frame::Number frameOffset = 0;
            std::chrono::system_clock::time_point startTime;
            std::chrono::system_clock::time_point realSpeedTime;
            size_t realSpeedFrameCount = 0;
            std::shared_ptr<Time::Timer> queueTimer;
            std::shared_ptr<Time::Timer> playbackTimer;
            std::shared_ptr<Time::Timer> realSpeedTimer;
            std::shared_ptr<Time::Timer> cachedFramesTimer;
            std::shared_ptr<Time::Timer> debugTimer;
        };

        void Media::_init(const Core::FileSystem::FileInfo& fileInfo, const std::shared_ptr<Core::Context>& context)
        {
            DJV_PRIVATE_PTR();
            p.context = context;

            p.fileInfo = fileInfo;
            p.info = ValueSubject<AV::IO::Info>::create();
            p.reload = ValueSubject<bool>::create();
            p.layer = ValueSubject<size_t>::create();
            p.speed = ValueSubject<Time::Speed>::create();
            p.defaultSpeed = ValueSubject<Time::Speed>::create();
            p.realSpeed = ValueSubject<float>::create();
            p.playEveryFrame = ValueSubject<bool>::create();
            p.sequence = ValueSubject<Frame::Sequence>::create();
            p.currentFrame = ValueSubject<Frame::Number>::create();
            p.currentImage = ValueSubject<std::shared_ptr<AV::Image::Image> >::create();
            p.playback = ValueSubject<Playback>::create();
            p.playbackMode = ValueSubject<PlaybackMode>::create(PlaybackMode::Loop);
            p.inOutPointsEnabled = ValueSubject<bool>::create(false);
            p.inPoint = ValueSubject<Frame::Number>::create(Frame::invalid);
            p.outPoint = ValueSubject<Frame::Number>::create(Frame::invalid);
            p.volume = ValueSubject<float>::create(1.f);
            p.mute = ValueSubject<bool>::create(false);
            p.threadCount = ValueSubject<size_t>::create(4);
            p.cachedFrames = ListSubject<Frame::Range>::create();

            p.videoQueueMax = ValueSubject<size_t>::create();
            p.audioQueueMax = ValueSubject<size_t>::create();
            p.videoQueueCount = ValueSubject<size_t>::create();
            p.audioQueueCount = ValueSubject<size_t>::create();

            p.queueTimer = Time::Timer::create(context);
            p.queueTimer->setRepeating(true);
            p.playbackTimer = Time::Timer::create(context);
            p.playbackTimer->setRepeating(true);
            p.realSpeedTimer = Time::Timer::create(context);
            p.realSpeedTimer->setRepeating(true);
            p.cachedFramesTimer = Time::Timer::create(context);
            p.cachedFramesTimer->setRepeating(true);
            p.debugTimer = Time::Timer::create(context);
            p.debugTimer->setRepeating(true);

            try
            {
                p.rtAudio.reset(new RtAudio);
            }
            catch (const std::exception& e)
            {
                std::stringstream ss;
                ss << "djv::ViewApp::Media " << DJV_TEXT("RtAudio cannot be initialized") << ". " << e.what();
                auto logSystem = context->getSystemT<LogSystem>();
                logSystem->log("djv::ViewApp::Media", ss.str(), LogLevel::Error);
            }

            _open();

            auto weak = std::weak_ptr<Media>(std::dynamic_pointer_cast<Media>(shared_from_this()));
            p.queueTimer->start(
                Time::getMilliseconds(Time::TimerValue::VeryFast),
                [weak](float)
                {
                    if (auto media = weak.lock())
                    {
                        media->_queueUpdate();
                    }
                });
        }

        Media::Media() :
            _p(new Private)
        {}

        Media::~Media()
        {
            DJV_PRIVATE_PTR();
            p.rtAudio.reset();
        }

        std::shared_ptr<Media> Media::create(const Core::FileSystem::FileInfo& fileInfo, const std::shared_ptr<Context>& context)
        {
            auto out = std::shared_ptr<Media>(new Media);
            out->_init(fileInfo, context);
            return out;
        }

        const Core::FileSystem::FileInfo& Media::getFileInfo() const
        {
            return _p->fileInfo;
        }

        std::shared_ptr<IValueSubject<AV::IO::Info> > Media::observeInfo() const
        {
            return _p->info;
        }

        std::shared_ptr<Core::IValueSubject<bool> > Media::observeReload() const
        {
            return _p->reload;
        }

        void Media::reload()
        {
            _open();
        }

        std::shared_ptr<IValueSubject<size_t> > Media::observeLayer() const
        {
            return _p->layer;
        }

        void Media::setLayer(size_t value)
        {
            if (_p->layer->setIfChanged(value))
            {
                _open();
            }
        }

        void Media::nextLayer()
        {
            size_t layer = _p->layer->get();
            ++layer;
            if (layer >= _p->info->get().video.size())
            {
                layer = 0;
            }
            setLayer(layer);
        }

        void Media::prevLayer()
        {
            size_t layer = _p->layer->get();
            const size_t size = _p->info->get().video.size();
            if (layer > 0)
            {
                --layer;
            }
            else if (size > 0)
            {
                layer = size - 1;
            }
            else
            {
                layer = 0;
            }
            setLayer(layer);
        }

        std::shared_ptr<IValueSubject<std::shared_ptr<AV::Image::Image> > > Media::observeCurrentImage() const
        {
            return _p->currentImage;
        }

        std::shared_ptr<IValueSubject<Time::Speed> > Media::observeSpeed() const
        {
            return _p->speed;
        }

        std::shared_ptr<IValueSubject<Time::Speed> > Media::observeDefaultSpeed() const
        {
            return _p->defaultSpeed;
        }

        std::shared_ptr<IValueSubject<float> > Media::observeRealSpeed() const
        {
            return _p->realSpeed;
        }

        std::shared_ptr<IValueSubject<bool> > Media::observePlayEveryFrame() const
        {
            return _p->playEveryFrame;
        }

        std::shared_ptr<IValueSubject<Frame::Sequence> > Media::observeSequence() const
        {
            return _p->sequence;
        }

        std::shared_ptr<IValueSubject<Frame::Number> > Media::observeCurrentFrame() const
        {
            return _p->currentFrame;
        }

        std::shared_ptr<IValueSubject<Playback> > Media::observePlayback() const
        {
            return _p->playback;
        }

        std::shared_ptr<IValueSubject<PlaybackMode> > Media::observePlaybackMode() const
        {
            return _p->playbackMode;
        }

        std::shared_ptr<IValueSubject<bool> > Media::observeInOutPointsEnabled() const
        {
            return _p->inOutPointsEnabled;
        }

        std::shared_ptr<IValueSubject<Frame::Number> > Media::observeInPoint() const
        {
            return _p->inPoint;
        }

        std::shared_ptr<IValueSubject<Frame::Number> > Media::observeOutPoint() const
        {
            return _p->outPoint;
        }

        void Media::setSpeed(const Time::Speed& value)
        {
            DJV_PRIVATE_PTR();
            if (p.speed->setIfChanged(value))
            {
                p.frameOffset = p.currentFrame->get();
                p.realSpeedFrameCount = 0;
                p.startTime = std::chrono::system_clock::now();
                p.realSpeedTime = p.startTime;
            }
        }

        void Media::setPlayEveryFrame(bool value)
        {
            _p->playEveryFrame->setIfChanged(value);
        }

        void Media::setCurrentFrame(Frame::Number value)
        {
            DJV_PRIVATE_PTR();
            Frame::Number start = 0;
            const size_t size = p.sequence->get().getSize();
            Frame::Number end = static_cast<Frame::Number>(size) - 1;
            if (p.inOutPointsEnabled->get())
            {
                start = p.inPoint->get();
                end = p.outPoint->get();
            }
            Frame::Number tmp = value;
            if (tmp > end)
            {
                tmp = 0;
            }
            if (tmp < 0)
            {
                tmp = end;
            }
            if (p.currentFrame->setIfChanged(tmp))
            {
                setPlayback(Playback::Stop);
                _seek(p.currentFrame->get());
            }
        }

        void Media::inPoint()
        {
            start();
        }

        void Media::outPoint()
        {
            end();
        }

        void Media::start()
        {
            setCurrentFrame(0);
        }

        void Media::end()
        {
            DJV_PRIVATE_PTR();
            const size_t size = p.sequence->get().getSize();
            const Frame::Number frame = size > 0 ? (size - 1) : 0;
            setCurrentFrame(frame);
        }

        void Media::nextFrame(size_t value)
        {
            DJV_PRIVATE_PTR();
            const Frame::Number frame = p.currentFrame->get();
            setCurrentFrame(frame + static_cast<Frame::Number>(value));
        }

        void Media::prevFrame(size_t value)
        {
            DJV_PRIVATE_PTR();
            const Frame::Number frame = p.currentFrame->get();
            setCurrentFrame(frame - static_cast<Frame::Number>(value));
        }

        void Media::setPlayback(Playback value)
        {
            if (_p->playback->setIfChanged(value))
            {
                _playbackUpdate();
            }
        }

        void Media::setPlaybackMode(PlaybackMode value)
        {
            _p->playbackMode->setIfChanged(value);
        }

        void Media::setInOutPointsEnabled(bool value)
        {
            _p->inOutPointsEnabled->setIfChanged(value);
        }

        void Media::setInPoint(Frame::Number value)
        {
            _p->inPoint->setIfChanged(value);
        }

        void Media::setOutPoint(Frame::Number value)
        {
            _p->outPoint->setIfChanged(value);
        }

        void Media::resetInPoint()
        {
            _p->inPoint->setIfChanged(0);
        }

        void Media::resetOutPoint()
        {
            _p->outPoint->setIfChanged(0);
        }

        std::shared_ptr<IValueSubject<float> > Media::observeVolume() const
        {
            return _p->volume;
        }

        std::shared_ptr<IValueSubject<bool> > Media::observeMute() const
        {
            return _p->mute;
        }

        void Media::setVolume(float value)
        {
            if (_p->volume->setIfChanged(Math::clamp(value, 0.f, 1.f)))
            {
                _volumeUpdate();
            }
        }

        void Media::setMute(bool value)
        {
            if (_p->mute->setIfChanged(value))
            {
                _volumeUpdate();
            }
        }

        std::shared_ptr<IValueSubject<size_t> > Media::observeThreadCount() const
        {
            return _p->threadCount;
        }

        void Media::setThreadCount(size_t value)
        {
            DJV_PRIVATE_PTR();
            if (p.threadCount->setIfChanged(value))
            {
                if (p.read)
                {
                    p.read->setThreadCount(value);
                }
            }
        }

        bool Media::hasCache() const
        {
            DJV_PRIVATE_PTR();
            return p.read ? p.read->hasCache() : false;
        }

        std::shared_ptr<Core::IListSubject<Frame::Range> > Media::observeCachedFrames() const
        {
            return _p->cachedFrames;
        }

        void Media::setCacheEnabled(bool value)
        {
            DJV_PRIVATE_PTR();
            if (p.read)
            {
                p.read->setCacheEnabled(value);
            }
        }

        void Media::setCacheMax(size_t value)
        {
            DJV_PRIVATE_PTR();
            if (p.read)
            {
                p.read->setCacheMax(value);
            }
        }

        std::shared_ptr<IValueSubject<size_t> > Media::observeVideoQueueMax() const
        {
            return _p->videoQueueMax;
        }

        std::shared_ptr<IValueSubject<size_t> > Media::observeAudioQueueMax() const
        {
            return _p->audioQueueMax;
        }

        std::shared_ptr<IValueSubject<size_t> > Media::observeVideoQueueCount() const
        {
            return _p->videoQueueCount;
        }

        std::shared_ptr<IValueSubject<size_t> > Media::observeAudioQueueCount() const
        {
            return _p->audioQueueCount;
        }

        bool Media::_hasAudio() const
        {
            DJV_PRIVATE_PTR();
            return p.audioInfo.info.isValid() && p.rtAudio;
        }

        void Media::_open()
        {
            DJV_PRIVATE_PTR();
<<<<<<< HEAD
            try
            {
                AV::IO::ReadOptions options;
                options.layer = p.layer->get();
                options.videoQueueSize = videoQueueSize;
                auto io = p.context->getSystemT<AV::IO::System>();
                p.read = io->read(p.fileInfo, options);
                p.read->setThreadCount(p.threadCount->get());
                
                const auto info = p.read->getInfo().get();
                p.info->setIfChanged(info);
                Time::Speed speed;
                Frame::Sequence sequence;
                const auto& video = info.video;
                if (video.size())
                {
                    p.videoInfo = video[0];
                    speed = video[0].speed;
                    sequence = video[0].sequence;
                }
                const auto& audio = info.audio;
                if (audio.size())
                {
                    p.audioInfo = audio[0];
                }
                {
                    std::stringstream ss;
                    ss << p.fileInfo << " sequence: " << sequence.getSize();
                    auto logSystem = p.context->getSystemT<LogSystem>();
                    logSystem->log("djv::ViewApp::Media", ss.str());
                }
                p.info->setIfChanged(info);
                p.speed->setIfChanged(speed);
                p.defaultSpeed->setIfChanged(speed);
                p.sequence->setIfChanged(sequence);

                if (_hasAudio())
                {
                    if (p.rtAudio->isStreamOpen())
                    {
                        p.rtAudio->closeStream();
                    }
                    RtAudio::StreamParameters rtParameters;
                    rtParameters.deviceId = p.rtAudio->getDefaultOutputDevice();
                    rtParameters.nChannels = p.audioInfo.info.channelCount;
                    unsigned int rtBufferFrames = bufferFrameCount;
                    try
                    {
                        p.rtAudio->openStream(
                            &rtParameters,
                            nullptr,
                            AV::Audio::toRtAudio(p.audioInfo.info.type),
                            p.audioInfo.info.sampleRate,
                            &rtBufferFrames,
                            _rtAudioCallback,
                            this,
                            nullptr,
                            _rtAudioErrorCallback);
                    }
                    catch (const std::exception& e)
                    {
                        std::stringstream ss;
                        ss << "djv::ViewApp::Media " << DJV_TEXT("cannot open audio stream") << ". " << e.what();
                        auto logSystem = p.context->getSystemT<LogSystem>();
                        logSystem->log("djv::ViewApp::Media", ss.str(), LogLevel::Error);
                    }
                }

                auto weak = std::weak_ptr<Media>(std::dynamic_pointer_cast<Media>(shared_from_this()));
                p.cachedFramesTimer->start(
                    Time::getMilliseconds(Time::TimerValue::Medium),
                    [weak](float)
                    {
                        if (auto media = weak.lock())
=======
            if (auto context = p.context.lock())
            {
                try
                {
                    AV::IO::ReadOptions options;
                    options.layer = p.layer->get();
                    options.videoQueueSize = videoQueueSize;
                    auto io = context->getSystemT<AV::IO::System>();
                    p.read = io->read(p.fileInfo, options);
                    p.read->setThreadCount(p.threadCount->get());
                    p.infoFuture = p.read->getInfo();

                    const auto timeout = Time::getMilliseconds(Time::TimerValue::Fast);
                    const Core::FileSystem::FileInfo& fileInfo = p.fileInfo;
                    auto weak = std::weak_ptr<Media>(std::dynamic_pointer_cast<Media>(shared_from_this()));
                    auto contextWeak = std::weak_ptr<Context>(context);
                    p.infoTimer->start(
                        timeout,
                        [weak, fileInfo, contextWeak](float)
                        {
                            if (auto context = contextWeak.lock())
                            {
                                if (auto media = weak.lock())
                                {
                                    try
                                    {
                                        if (media->_p->infoFuture.valid() &&
                                            media->_p->infoFuture.wait_for(std::chrono::seconds(0)) == std::future_status::ready)
                                        {
                                            media->_p->infoTimer->stop();
                                            const auto info = media->_p->infoFuture.get();
                                            Time::Speed speed;
                                            Frame::Sequence sequence;
                                            const auto& video = info.video;
                                            if (video.size())
                                            {
                                                media->_p->videoInfo = video[0];
                                                speed = video[0].speed;
                                                sequence = video[0].sequence;
                                            }
                                            const auto& audio = info.audio;
                                            if (audio.size())
                                            {
                                                media->_p->audioInfo = audio[0];
                                            }
                                            {
                                                std::stringstream ss;
                                                ss << fileInfo << " sequence: " << sequence.getSize();
                                                auto logSystem = context->getSystemT<LogSystem>();
                                                logSystem->log("djv::ViewApp::Media", ss.str());
                                            }
                                            media->_p->info->setIfChanged(info);
                                            media->_p->speed->setIfChanged(speed);
                                            media->_p->defaultSpeed->setIfChanged(speed);
                                            media->_p->sequence->setIfChanged(sequence);
                                        }
                                    }
                                    catch (const std::exception& e)
                                    {
                                        auto logSystem = context->getSystemT<LogSystem>();
                                        logSystem->log("djv::ViewApp::Media", e.what());
                                    }
                                }
                            }
                        });

                    p.queueTimer->start(
                        timeout,
                        [weak, timeout](float)
                        {
                            if (auto media = weak.lock())
                            {
                                if (media->_p->read)
                                {
                                    std::unique_lock<std::mutex> lock(media->_p->read->getMutex());
                                    if (media->_p->queueCV.wait_for(
                                        lock,
                                        timeout,
                                        [weak]
                                        {
                                            bool out = false;
                                            if (auto media = weak.lock())
                                            {
                                                out = media->_p->read->getVideoQueue().hasFrames();
                                            }
                                            return out;
                                        }))
                                    {
                                        auto& queue = media->_p->read->getVideoQueue();
                                        auto frame = queue.getFrame();
                                        media->_p->currentImage->setIfChanged(frame.image);
                                    }
                                }
                            }
                        });

                    p.cachedFramesTimer->start(
                        Time::getMilliseconds(Time::TimerValue::Medium),
                        [weak](float)
>>>>>>> 5b24fca8
                        {
                            if (auto media = weak.lock())
                            {
                                if (media->_p->read)
                                {
                                    const auto& frames = media->_p->read->getCachedFrames();
                                    media->_p->cachedFrames->setIfChanged(frames);
                                }
                            }
                        });

                    p.debugTimer->start(
                        Time::getMilliseconds(Time::TimerValue::Medium),
                        [weak](float)
                        {
<<<<<<< HEAD
                            if (media->_p->read)
                            {
                                size_t videoQueueMax   = 0;
                                size_t videoQueueCount = 0;
                                size_t audioQueueMax   = 0;
                                size_t audioQueueCount = 0;
                                {
                                    std::lock_guard<std::mutex> lock(media->_p->read->getMutex());
                                    const auto& videoQueue = media->_p->read->getVideoQueue();
                                    const auto& audioQueue = media->_p->read->getAudioQueue();
                                    videoQueueMax   = videoQueue.getMax();
                                    videoQueueCount = videoQueue.getCount();
                                    audioQueueMax   = audioQueue.getMax();
                                    audioQueueCount = audioQueue.getCount();
                                }
                                media->_p->videoQueueMax->setAlways(videoQueueMax);
                                media->_p->videoQueueCount->setAlways(videoQueueCount);
                                media->_p->audioQueueMax->setAlways(audioQueueMax);
                                media->_p->audioQueueCount->setAlways(audioQueueCount);
                            }
                        }
                    });
            }
            catch (const std::exception& e)
            {
                std::stringstream ss;
                ss << "djv::ViewApp::Media " << DJV_TEXT("cannot open") << " '" << p.fileInfo << "'. " << e.what();
                auto logSystem = p.context->getSystemT<LogSystem>();
                logSystem->log("djv::ViewApp::Media", ss.str(), LogLevel::Error);
            }
            
            _seek(p.currentFrame->get());

            p.reload->setAlways(true);
        }

        void Media::_seek(Frame::Number value)
        {
            DJV_PRIVATE_PTR();
            if (p.read)
            {
                p.read->seek(value, p.ioDirection);
            }
            p.audioData.reset();
            p.audioDataSamplesOffset = 0;
            p.audioDataSamplesCount = 0;
            p.audioDataSamplesTime = std::chrono::system_clock::now();
            p.frameOffset = p.currentFrame->get();
            p.startTime = std::chrono::system_clock::now();
            p.realSpeedTime = p.startTime;
            p.realSpeedFrameCount = 0;
            if (_hasAudio() && p.rtAudio->isStreamRunning())
            {
                try
                {
                    p.rtAudio->abortStream();
                    p.rtAudio->setStreamTime(0.0);
=======
                            if (auto media = weak.lock())
                            {
                                {
                                    std::lock_guard<std::mutex> lock(media->_p->read->getMutex());
                                    auto& videoQueue = media->_p->read->getVideoQueue();
                                    auto& audioQueue = media->_p->read->getAudioQueue();
                                    media->_p->videoQueueMax->setAlways(videoQueue.getMax());
                                    media->_p->videoQueueCount->setAlways(videoQueue.getFrameCount());
                                    media->_p->audioQueueMax->setAlways(audioQueue.getMax());
                                    media->_p->audioQueueCount->setAlways(audioQueue.getFrameCount());
                                }
                                ALint queued = 0;
                                alGetSourcei(media->_p->alSource, AL_BUFFERS_QUEUED, &queued);
                                media->_p->alQueueCount->setAlways(queued);
                            }
                        });
>>>>>>> 5b24fca8
                }
                catch (const std::exception& e)
                {
                    std::stringstream ss;
<<<<<<< HEAD
                    ss << "djv::ViewApp::Media " << DJV_TEXT("cannot stop audio stream") << ". " << e.what();
                    auto logSystem = p.context->getSystemT<LogSystem>();
                    logSystem->log("djv::ViewApp::Media", ss.str(), LogLevel::Error);
                }
=======
                    ss << "djv::ViewApp::Media " << DJV_TEXT("cannot open") << " '" << p.fileInfo << "'. " << e.what();
                    auto logSystem = context->getSystemT<LogSystem>();
                    logSystem->log("djv::ViewApp::Media", ss.str(), LogLevel::Error);
                }
                if (p.read)
                {
                    p.read->seek(p.currentFrame->get(), p.ioPlayback);
                }
                p.reload->setAlways(true);
>>>>>>> 5b24fca8
            }
        }

        void Media::_playbackUpdate()
        {
            DJV_PRIVATE_PTR();
            bool forward = false;
            switch (p.playback->get())
            {
            case Playback::Stop:
                if (_hasAudio() && p.rtAudio->isStreamRunning())
                {
                    try
                    {
                        p.rtAudio->abortStream();
                        p.rtAudio->setStreamTime(0.0);
                    }
                    catch (const std::exception& e)
                    {
                        std::stringstream ss;
                        ss << "djv::ViewApp::Media " << DJV_TEXT("cannot stop audio stream") << ". " << e.what();
                        auto logSystem = p.context->getSystemT<LogSystem>();
                        logSystem->log("djv::ViewApp::Media", ss.str(), LogLevel::Error);
                    }
                }
                p.playbackTimer->stop();
                p.realSpeedTimer->stop();
                _seek(p.currentFrame->get());
                break;
            case Playback::Forward: forward = true;
            case Playback::Reverse:
            {
                p.ioDirection = forward ? AV::IO::Direction::Forward : AV::IO::Direction::Reverse;
                _seek(p.currentFrame->get());
                p.audioData.reset();
                p.audioDataSamplesOffset = 0;
                p.audioDataSamplesCount = 0;
                p.audioDataSamplesTime = std::chrono::system_clock::now();
                p.frameOffset = p.currentFrame->get();
                p.startTime = std::chrono::system_clock::now();
                p.realSpeedTime = p.startTime;
                p.realSpeedFrameCount = 0;
                if (_hasAudio())
                {
                    try
                    {
                        p.rtAudio->startStream();
                    }
                    catch (const std::exception& e)
                    {
                        std::stringstream ss;
                        ss << "djv::ViewApp::Media " << DJV_TEXT("cannot start audio stream") << ". " << e.what();
                        auto logSystem = p.context->getSystemT<LogSystem>();
                        logSystem->log("djv::ViewApp::Media", ss.str(), LogLevel::Error);
                    }
                }
                auto weak = std::weak_ptr<Media>(std::dynamic_pointer_cast<Media>(shared_from_this()));
                p.playbackTimer->start(
                    Time::getMilliseconds(Time::TimerValue::VeryFast),
                    [weak](float)
                {
                    if (auto media = weak.lock())
                    {
                        media->_playbackTick();
                    }
                });
                p.realSpeedTimer->start(
                    Time::getMilliseconds(Time::TimerValue::Slow),
                    [weak](float)
                    {
                        if (auto media = weak.lock())
                        {
                            const auto now = std::chrono::system_clock::now();
                            std::chrono::duration<double> delta = now - media->_p->realSpeedTime;
                            media->_p->realSpeed->setIfChanged(delta.count() ? (media->_p->realSpeedFrameCount / static_cast<float>(delta.count())) : 0.f);
                            media->_p->realSpeedTime = now;
                            media->_p->realSpeedFrameCount = 0;
                        }
                    });
                break;
            }
            default: break;
            }
        }

        void Media::_playbackTick()
        {
            DJV_PRIVATE_PTR();
            const Playback playback = p.playback->get();
            bool forward = false;
            switch (playback)
            {
            case Playback::Forward: forward = true;
            case Playback::Reverse:
            {
                Frame::Number frame = Frame::invalid;
                const auto& speed = p.speed->get();
                const auto now = std::chrono::system_clock::now();
                if (forward && _hasAudio())
                {
                    std::chrono::duration<double> delta = now - _p->audioDataSamplesTime;
                    frame = p.frameOffset +
                        Time::scale(
                            p.audioDataSamplesCount,
                            Math::Rational(1, static_cast<int>(p.audioInfo.info.sampleRate)),
                            speed.swap()) +
                        delta.count() * speed.toFloat();
                }
                else
                {
                    std::chrono::duration<double> delta = now - p.startTime;
                    Frame::Number elapsed = static_cast<Frame::Number>(delta.count() * speed.toFloat());
                    switch (playback)
                    {
                    case Playback::Forward: frame = p.frameOffset + elapsed; break;
                    case Playback::Reverse: frame = p.frameOffset - elapsed; break;
                    default: break;
                    }
                }

                Frame::Number start = 0;
                const Frame::Sequence& sequence = p.sequence->get();
                Frame::Number end = static_cast<Frame::Number>(sequence.getSize()) - 1;
                if (p.inOutPointsEnabled->get())
                {
                    start = p.inPoint->get();
                    end = p.outPoint->get();
                }
                if ((Playback::Forward == playback && frame >= end) ||
                    (Playback::Reverse == playback && frame <= start))
                {
                    switch (p.playbackMode->get())
                    {
                    case PlaybackMode::Once:
                        switch (p.playback->get())
                        {
                        case Playback::Forward: frame = end;   break;
                        case Playback::Reverse: frame = start; break;
                        default: break;
                        }
                        setPlayback(Playback::Stop);
                        setCurrentFrame(frame);
                        break;
                    case PlaybackMode::Loop:
                    {
                        Playback playback = p.playback->get();
                        switch (playback)
                        {
                        case Playback::Forward: frame = start; break;
                        case Playback::Reverse: frame = end;   break;
                        default: break;
                        }
                        setPlayback(Playback::Stop);
                        setCurrentFrame(frame);
                        setPlayback(playback);
                        break;
                    }
                    case PlaybackMode::PingPong:
                    {
                        Playback playback = p.playback->get();
                        switch (playback)
                        {
                        case Playback::Forward: frame = end;   break;
                        case Playback::Reverse: frame = start; break;
                        default: break;
                        }
                        setPlayback(Playback::Stop);
                        setCurrentFrame(frame);
                        setPlayback(Playback::Forward == playback ? Playback::Reverse : Playback::Forward);
                        break;
                    }
                    default: break;
                    }
                }
                p.currentFrame->setIfChanged(frame);
                break;
            }
            default: break;
            }
        }

        void Media::_queueUpdate()
        {
            DJV_PRIVATE_PTR();
            if (p.read)
            {
                // Update the video queue.
                const bool forward = Playback::Forward == p.playback->get();
                const Frame::Number currentFrame = p.currentFrame->get();
                std::shared_ptr<AV::Image::Image> image;
                {
                    std::lock_guard<std::mutex> lock(p.read->getMutex());
                    auto& queue = p.read->getVideoQueue();
                    while (!queue.isEmpty() &&
                        (forward ? (queue.getFrame().frame < currentFrame) : (queue.getFrame().frame > currentFrame)))
                    {
                        auto frame = queue.popFrame();
                        p.realSpeedFrameCount = p.realSpeedFrameCount + 1;
                    }
                    if (!queue.isEmpty())
                    {
                        image = queue.getFrame().image;
                    }
                }
                if (image)
                {
                    p.currentImage->setIfChanged(image);
                }
            }
        }

        void Media::_volumeUpdate()
        {
            DJV_PRIVATE_PTR();
            if (_hasAudio())
            {
                const float volume = !p.mute->get() ? p.volume->get() : 0.f;
            }
        }
        
        int Media::_rtAudioCallback(
            void* outputBuffer,
            void* inputBuffer,
            unsigned int nFrames,
            double streamTime,
            RtAudioStreamStatus status,
            void* userData)
        {
            Media* media = reinterpret_cast<Media*>(userData);
            const auto& info = media->_p->audioInfo;

            size_t outputSampleCount = static_cast<size_t>(nFrames);
            size_t sampleCount = 0;
            const size_t sampleByteCount = info.info.channelCount * AV::Audio::getByteCount(info.info.type);

            if (media->_p->audioData)
            {
                sampleCount += media->_p->audioData->getSampleCount() - media->_p->audioDataSamplesOffset;
            }

            std::vector<AV::IO::AudioFrame> frames;
            {
                std::lock_guard<std::mutex> lock(media->_p->read->getMutex());
                auto& queue = media->_p->read->getAudioQueue();
                while (!queue.isEmpty() && sampleCount < outputSampleCount)
                {
                    auto frame = queue.getFrame();
                    frames.push_back(frame);
                    queue.popFrame();
                    sampleCount += frame.audio->getSampleCount();
                }
            }

            uint8_t* p = reinterpret_cast<uint8_t*>(outputBuffer);
            if (media->_p->audioData)
            {
                const size_t size = std::min(media->_p->audioData->getSampleCount() - media->_p->audioDataSamplesOffset, outputSampleCount);
                memcpy(
                    p,
                    media->_p->audioData->getData() + media->_p->audioDataSamplesOffset * sampleByteCount,
                    size * sampleByteCount);
                p += size * sampleByteCount;
                media->_p->audioDataSamplesOffset += size;
                media->_p->audioDataSamplesCount += size;
                media->_p->audioDataSamplesTime = std::chrono::system_clock::now();
                outputSampleCount -= size;
                if (media->_p->audioDataSamplesOffset >= media->_p->audioData->getSampleCount())
                {
                    media->_p->audioData.reset();
                    media->_p->audioDataSamplesOffset = 0;
                }
            }

            for (const auto& i : frames)
            {
                media->_p->audioData = i.audio;
                size_t size = std::min(i.audio->getSampleCount(), outputSampleCount);
                memcpy(
                    p,
                    i.audio->getData(),
                    size * sampleByteCount);
                p += size * sampleByteCount;
                media->_p->audioDataSamplesOffset = size;
                media->_p->audioDataSamplesCount += size;
                media->_p->audioDataSamplesTime = std::chrono::system_clock::now();
                outputSampleCount -= size;
            }

            const size_t zero = (nFrames * sampleByteCount) - (p - reinterpret_cast<uint8_t*>(outputBuffer));
            if (zero)
            {
                //! \todo What is the correct value for silence?
                memset(p, 0, zero);
            }

            return 0;
        }

        void Media::_rtAudioErrorCallback(
            RtAudioError::Type type,
            const std::string& errorText)
        {}

    } // namespace ViewApp
} // namespace djv
<|MERGE_RESOLUTION|>--- conflicted
+++ resolved
@@ -532,82 +532,6 @@
         void Media::_open()
         {
             DJV_PRIVATE_PTR();
-<<<<<<< HEAD
-            try
-            {
-                AV::IO::ReadOptions options;
-                options.layer = p.layer->get();
-                options.videoQueueSize = videoQueueSize;
-                auto io = p.context->getSystemT<AV::IO::System>();
-                p.read = io->read(p.fileInfo, options);
-                p.read->setThreadCount(p.threadCount->get());
-                
-                const auto info = p.read->getInfo().get();
-                p.info->setIfChanged(info);
-                Time::Speed speed;
-                Frame::Sequence sequence;
-                const auto& video = info.video;
-                if (video.size())
-                {
-                    p.videoInfo = video[0];
-                    speed = video[0].speed;
-                    sequence = video[0].sequence;
-                }
-                const auto& audio = info.audio;
-                if (audio.size())
-                {
-                    p.audioInfo = audio[0];
-                }
-                {
-                    std::stringstream ss;
-                    ss << p.fileInfo << " sequence: " << sequence.getSize();
-                    auto logSystem = p.context->getSystemT<LogSystem>();
-                    logSystem->log("djv::ViewApp::Media", ss.str());
-                }
-                p.info->setIfChanged(info);
-                p.speed->setIfChanged(speed);
-                p.defaultSpeed->setIfChanged(speed);
-                p.sequence->setIfChanged(sequence);
-
-                if (_hasAudio())
-                {
-                    if (p.rtAudio->isStreamOpen())
-                    {
-                        p.rtAudio->closeStream();
-                    }
-                    RtAudio::StreamParameters rtParameters;
-                    rtParameters.deviceId = p.rtAudio->getDefaultOutputDevice();
-                    rtParameters.nChannels = p.audioInfo.info.channelCount;
-                    unsigned int rtBufferFrames = bufferFrameCount;
-                    try
-                    {
-                        p.rtAudio->openStream(
-                            &rtParameters,
-                            nullptr,
-                            AV::Audio::toRtAudio(p.audioInfo.info.type),
-                            p.audioInfo.info.sampleRate,
-                            &rtBufferFrames,
-                            _rtAudioCallback,
-                            this,
-                            nullptr,
-                            _rtAudioErrorCallback);
-                    }
-                    catch (const std::exception& e)
-                    {
-                        std::stringstream ss;
-                        ss << "djv::ViewApp::Media " << DJV_TEXT("cannot open audio stream") << ". " << e.what();
-                        auto logSystem = p.context->getSystemT<LogSystem>();
-                        logSystem->log("djv::ViewApp::Media", ss.str(), LogLevel::Error);
-                    }
-                }
-
-                auto weak = std::weak_ptr<Media>(std::dynamic_pointer_cast<Media>(shared_from_this()));
-                p.cachedFramesTimer->start(
-                    Time::getMilliseconds(Time::TimerValue::Medium),
-                    [weak](float)
-                    {
-                        if (auto media = weak.lock())
-=======
             if (auto context = p.context.lock())
             {
                 try
@@ -618,96 +542,70 @@
                     auto io = context->getSystemT<AV::IO::System>();
                     p.read = io->read(p.fileInfo, options);
                     p.read->setThreadCount(p.threadCount->get());
-                    p.infoFuture = p.read->getInfo();
-
-                    const auto timeout = Time::getMilliseconds(Time::TimerValue::Fast);
-                    const Core::FileSystem::FileInfo& fileInfo = p.fileInfo;
+                    
+                    const auto info = p.read->getInfo().get();
+                    p.info->setIfChanged(info);
+                    Time::Speed speed;
+                    Frame::Sequence sequence;
+                    const auto& video = info.video;
+                    if (video.size())
+                    {
+                        p.videoInfo = video[0];
+                        speed = video[0].speed;
+                        sequence = video[0].sequence;
+                    }
+                    const auto& audio = info.audio;
+                    if (audio.size())
+                    {
+                        p.audioInfo = audio[0];
+                    }
+                    {
+                        std::stringstream ss;
+                        ss << p.fileInfo << " sequence: " << sequence.getSize();
+                        auto logSystem = context->getSystemT<LogSystem>();
+                        logSystem->log("djv::ViewApp::Media", ss.str());
+                    }
+                    p.info->setIfChanged(info);
+                    p.speed->setIfChanged(speed);
+                    p.defaultSpeed->setIfChanged(speed);
+                    p.sequence->setIfChanged(sequence);
+
+                    if (_hasAudio())
+                    {
+                        if (p.rtAudio->isStreamOpen())
+                        {
+                            p.rtAudio->closeStream();
+                        }
+                        RtAudio::StreamParameters rtParameters;
+                        rtParameters.deviceId = p.rtAudio->getDefaultOutputDevice();
+                        rtParameters.nChannels = p.audioInfo.info.channelCount;
+                        unsigned int rtBufferFrames = bufferFrameCount;
+                        try
+                        {
+                            p.rtAudio->openStream(
+                                &rtParameters,
+                                nullptr,
+                                AV::Audio::toRtAudio(p.audioInfo.info.type),
+                                p.audioInfo.info.sampleRate,
+                                &rtBufferFrames,
+                                _rtAudioCallback,
+                                this,
+                                nullptr,
+                                _rtAudioErrorCallback);
+                        }
+                        catch (const std::exception& e)
+                        {
+                            std::stringstream ss;
+                            ss << "djv::ViewApp::Media " << DJV_TEXT("cannot open audio stream") << ". " << e.what();
+                            auto logSystem = context->getSystemT<LogSystem>();
+                            logSystem->log("djv::ViewApp::Media", ss.str(), LogLevel::Error);
+                        }
+                    }
+
                     auto weak = std::weak_ptr<Media>(std::dynamic_pointer_cast<Media>(shared_from_this()));
-                    auto contextWeak = std::weak_ptr<Context>(context);
-                    p.infoTimer->start(
-                        timeout,
-                        [weak, fileInfo, contextWeak](float)
-                        {
-                            if (auto context = contextWeak.lock())
-                            {
-                                if (auto media = weak.lock())
-                                {
-                                    try
-                                    {
-                                        if (media->_p->infoFuture.valid() &&
-                                            media->_p->infoFuture.wait_for(std::chrono::seconds(0)) == std::future_status::ready)
-                                        {
-                                            media->_p->infoTimer->stop();
-                                            const auto info = media->_p->infoFuture.get();
-                                            Time::Speed speed;
-                                            Frame::Sequence sequence;
-                                            const auto& video = info.video;
-                                            if (video.size())
-                                            {
-                                                media->_p->videoInfo = video[0];
-                                                speed = video[0].speed;
-                                                sequence = video[0].sequence;
-                                            }
-                                            const auto& audio = info.audio;
-                                            if (audio.size())
-                                            {
-                                                media->_p->audioInfo = audio[0];
-                                            }
-                                            {
-                                                std::stringstream ss;
-                                                ss << fileInfo << " sequence: " << sequence.getSize();
-                                                auto logSystem = context->getSystemT<LogSystem>();
-                                                logSystem->log("djv::ViewApp::Media", ss.str());
-                                            }
-                                            media->_p->info->setIfChanged(info);
-                                            media->_p->speed->setIfChanged(speed);
-                                            media->_p->defaultSpeed->setIfChanged(speed);
-                                            media->_p->sequence->setIfChanged(sequence);
-                                        }
-                                    }
-                                    catch (const std::exception& e)
-                                    {
-                                        auto logSystem = context->getSystemT<LogSystem>();
-                                        logSystem->log("djv::ViewApp::Media", e.what());
-                                    }
-                                }
-                            }
-                        });
-
-                    p.queueTimer->start(
-                        timeout,
-                        [weak, timeout](float)
-                        {
-                            if (auto media = weak.lock())
-                            {
-                                if (media->_p->read)
-                                {
-                                    std::unique_lock<std::mutex> lock(media->_p->read->getMutex());
-                                    if (media->_p->queueCV.wait_for(
-                                        lock,
-                                        timeout,
-                                        [weak]
-                                        {
-                                            bool out = false;
-                                            if (auto media = weak.lock())
-                                            {
-                                                out = media->_p->read->getVideoQueue().hasFrames();
-                                            }
-                                            return out;
-                                        }))
-                                    {
-                                        auto& queue = media->_p->read->getVideoQueue();
-                                        auto frame = queue.getFrame();
-                                        media->_p->currentImage->setIfChanged(frame.image);
-                                    }
-                                }
-                            }
-                        });
-
                     p.cachedFramesTimer->start(
                         Time::getMilliseconds(Time::TimerValue::Medium),
                         [weak](float)
->>>>>>> 5b24fca8
                         {
                             if (auto media = weak.lock())
                             {
@@ -723,136 +621,54 @@
                         Time::getMilliseconds(Time::TimerValue::Medium),
                         [weak](float)
                         {
-<<<<<<< HEAD
-                            if (media->_p->read)
-                            {
-                                size_t videoQueueMax   = 0;
-                                size_t videoQueueCount = 0;
-                                size_t audioQueueMax   = 0;
-                                size_t audioQueueCount = 0;
-                                {
-                                    std::lock_guard<std::mutex> lock(media->_p->read->getMutex());
-                                    const auto& videoQueue = media->_p->read->getVideoQueue();
-                                    const auto& audioQueue = media->_p->read->getAudioQueue();
-                                    videoQueueMax   = videoQueue.getMax();
-                                    videoQueueCount = videoQueue.getCount();
-                                    audioQueueMax   = audioQueue.getMax();
-                                    audioQueueCount = audioQueue.getCount();
-                                }
-                                media->_p->videoQueueMax->setAlways(videoQueueMax);
-                                media->_p->videoQueueCount->setAlways(videoQueueCount);
-                                media->_p->audioQueueMax->setAlways(audioQueueMax);
-                                media->_p->audioQueueCount->setAlways(audioQueueCount);
-                            }
-                        }
-                    });
-            }
-            catch (const std::exception& e)
-            {
-                std::stringstream ss;
-                ss << "djv::ViewApp::Media " << DJV_TEXT("cannot open") << " '" << p.fileInfo << "'. " << e.what();
-                auto logSystem = p.context->getSystemT<LogSystem>();
-                logSystem->log("djv::ViewApp::Media", ss.str(), LogLevel::Error);
-            }
-            
-            _seek(p.currentFrame->get());
-
-            p.reload->setAlways(true);
-        }
-
-        void Media::_seek(Frame::Number value)
-        {
-            DJV_PRIVATE_PTR();
-            if (p.read)
-            {
-                p.read->seek(value, p.ioDirection);
-            }
-            p.audioData.reset();
-            p.audioDataSamplesOffset = 0;
-            p.audioDataSamplesCount = 0;
-            p.audioDataSamplesTime = std::chrono::system_clock::now();
-            p.frameOffset = p.currentFrame->get();
-            p.startTime = std::chrono::system_clock::now();
-            p.realSpeedTime = p.startTime;
-            p.realSpeedFrameCount = 0;
-            if (_hasAudio() && p.rtAudio->isStreamRunning())
-            {
-                try
-                {
-                    p.rtAudio->abortStream();
-                    p.rtAudio->setStreamTime(0.0);
-=======
                             if (auto media = weak.lock())
                             {
+                                if (media->_p->read)
                                 {
-                                    std::lock_guard<std::mutex> lock(media->_p->read->getMutex());
-                                    auto& videoQueue = media->_p->read->getVideoQueue();
-                                    auto& audioQueue = media->_p->read->getAudioQueue();
-                                    media->_p->videoQueueMax->setAlways(videoQueue.getMax());
-                                    media->_p->videoQueueCount->setAlways(videoQueue.getFrameCount());
-                                    media->_p->audioQueueMax->setAlways(audioQueue.getMax());
-                                    media->_p->audioQueueCount->setAlways(audioQueue.getFrameCount());
+                                    size_t videoQueueMax   = 0;
+                                    size_t videoQueueCount = 0;
+                                    size_t audioQueueMax   = 0;
+                                    size_t audioQueueCount = 0;
+                                    {
+                                        std::lock_guard<std::mutex> lock(media->_p->read->getMutex());
+                                        const auto& videoQueue = media->_p->read->getVideoQueue();
+                                        const auto& audioQueue = media->_p->read->getAudioQueue();
+                                        videoQueueMax   = videoQueue.getMax();
+                                        videoQueueCount = videoQueue.getCount();
+                                        audioQueueMax   = audioQueue.getMax();
+                                        audioQueueCount = audioQueue.getCount();
+                                    }
+                                    media->_p->videoQueueMax->setAlways(videoQueueMax);
+                                    media->_p->videoQueueCount->setAlways(videoQueueCount);
+                                    media->_p->audioQueueMax->setAlways(audioQueueMax);
+                                    media->_p->audioQueueCount->setAlways(audioQueueCount);
                                 }
-                                ALint queued = 0;
-                                alGetSourcei(media->_p->alSource, AL_BUFFERS_QUEUED, &queued);
-                                media->_p->alQueueCount->setAlways(queued);
                             }
                         });
->>>>>>> 5b24fca8
                 }
                 catch (const std::exception& e)
                 {
                     std::stringstream ss;
-<<<<<<< HEAD
-                    ss << "djv::ViewApp::Media " << DJV_TEXT("cannot stop audio stream") << ". " << e.what();
-                    auto logSystem = p.context->getSystemT<LogSystem>();
-                    logSystem->log("djv::ViewApp::Media", ss.str(), LogLevel::Error);
-                }
-=======
                     ss << "djv::ViewApp::Media " << DJV_TEXT("cannot open") << " '" << p.fileInfo << "'. " << e.what();
                     auto logSystem = context->getSystemT<LogSystem>();
                     logSystem->log("djv::ViewApp::Media", ss.str(), LogLevel::Error);
                 }
+                
+                _seek(p.currentFrame->get());
+
+                p.reload->setAlways(true);
+            }
+        }
+
+        void Media::_seek(Frame::Number value)
+        {
+            DJV_PRIVATE_PTR();
+            if (auto context = p.context.lock())
+            {
                 if (p.read)
                 {
-                    p.read->seek(p.currentFrame->get(), p.ioPlayback);
-                }
-                p.reload->setAlways(true);
->>>>>>> 5b24fca8
-            }
-        }
-
-        void Media::_playbackUpdate()
-        {
-            DJV_PRIVATE_PTR();
-            bool forward = false;
-            switch (p.playback->get())
-            {
-            case Playback::Stop:
-                if (_hasAudio() && p.rtAudio->isStreamRunning())
-                {
-                    try
-                    {
-                        p.rtAudio->abortStream();
-                        p.rtAudio->setStreamTime(0.0);
-                    }
-                    catch (const std::exception& e)
-                    {
-                        std::stringstream ss;
-                        ss << "djv::ViewApp::Media " << DJV_TEXT("cannot stop audio stream") << ". " << e.what();
-                        auto logSystem = p.context->getSystemT<LogSystem>();
-                        logSystem->log("djv::ViewApp::Media", ss.str(), LogLevel::Error);
-                    }
-                }
-                p.playbackTimer->stop();
-                p.realSpeedTimer->stop();
-                _seek(p.currentFrame->get());
-                break;
-            case Playback::Forward: forward = true;
-            case Playback::Reverse:
-            {
-                p.ioDirection = forward ? AV::IO::Direction::Forward : AV::IO::Direction::Reverse;
-                _seek(p.currentFrame->get());
+                    p.read->seek(value, p.ioDirection);
+                }
                 p.audioData.reset();
                 p.audioDataSamplesOffset = 0;
                 p.audioDataSamplesCount = 0;
@@ -861,46 +677,106 @@
                 p.startTime = std::chrono::system_clock::now();
                 p.realSpeedTime = p.startTime;
                 p.realSpeedFrameCount = 0;
-                if (_hasAudio())
+                if (_hasAudio() && p.rtAudio->isStreamRunning())
                 {
                     try
                     {
-                        p.rtAudio->startStream();
+                        p.rtAudio->abortStream();
+                        p.rtAudio->setStreamTime(0.0);
                     }
                     catch (const std::exception& e)
                     {
                         std::stringstream ss;
-                        ss << "djv::ViewApp::Media " << DJV_TEXT("cannot start audio stream") << ". " << e.what();
-                        auto logSystem = p.context->getSystemT<LogSystem>();
+                        ss << "djv::ViewApp::Media " << DJV_TEXT("cannot stop audio stream") << ". " << e.what();
+                        auto logSystem = context->getSystemT<LogSystem>();
                         logSystem->log("djv::ViewApp::Media", ss.str(), LogLevel::Error);
                     }
                 }
-                auto weak = std::weak_ptr<Media>(std::dynamic_pointer_cast<Media>(shared_from_this()));
-                p.playbackTimer->start(
-                    Time::getMilliseconds(Time::TimerValue::VeryFast),
-                    [weak](float)
-                {
-                    if (auto media = weak.lock())
-                    {
-                        media->_playbackTick();
-                    }
-                });
-                p.realSpeedTimer->start(
-                    Time::getMilliseconds(Time::TimerValue::Slow),
-                    [weak](float)
+            }
+        }
+
+        void Media::_playbackUpdate()
+        {
+            DJV_PRIVATE_PTR();
+            if (auto context = p.context.lock())
+            {
+                bool forward = false;
+                switch (p.playback->get())
+                {
+                case Playback::Stop:
+                    if (_hasAudio() && p.rtAudio->isStreamRunning())
+                    {
+                        try
+                        {
+                            p.rtAudio->abortStream();
+                            p.rtAudio->setStreamTime(0.0);
+                        }
+                        catch (const std::exception& e)
+                        {
+                            std::stringstream ss;
+                            ss << "djv::ViewApp::Media " << DJV_TEXT("cannot stop audio stream") << ". " << e.what();
+                            auto logSystem = context->getSystemT<LogSystem>();
+                            logSystem->log("djv::ViewApp::Media", ss.str(), LogLevel::Error);
+                        }
+                    }
+                    p.playbackTimer->stop();
+                    p.realSpeedTimer->stop();
+                    _seek(p.currentFrame->get());
+                    break;
+                case Playback::Forward: forward = true;
+                case Playback::Reverse:
+                {
+                    p.ioDirection = forward ? AV::IO::Direction::Forward : AV::IO::Direction::Reverse;
+                    _seek(p.currentFrame->get());
+                    p.audioData.reset();
+                    p.audioDataSamplesOffset = 0;
+                    p.audioDataSamplesCount = 0;
+                    p.audioDataSamplesTime = std::chrono::system_clock::now();
+                    p.frameOffset = p.currentFrame->get();
+                    p.startTime = std::chrono::system_clock::now();
+                    p.realSpeedTime = p.startTime;
+                    p.realSpeedFrameCount = 0;
+                    if (_hasAudio())
+                    {
+                        try
+                        {
+                            p.rtAudio->startStream();
+                        }
+                        catch (const std::exception& e)
+                        {
+                            std::stringstream ss;
+                            ss << "djv::ViewApp::Media " << DJV_TEXT("cannot start audio stream") << ". " << e.what();
+                            auto logSystem = context->getSystemT<LogSystem>();
+                            logSystem->log("djv::ViewApp::Media", ss.str(), LogLevel::Error);
+                        }
+                    }
+                    auto weak = std::weak_ptr<Media>(std::dynamic_pointer_cast<Media>(shared_from_this()));
+                    p.playbackTimer->start(
+                        Time::getMilliseconds(Time::TimerValue::VeryFast),
+                        [weak](float)
                     {
                         if (auto media = weak.lock())
                         {
-                            const auto now = std::chrono::system_clock::now();
-                            std::chrono::duration<double> delta = now - media->_p->realSpeedTime;
-                            media->_p->realSpeed->setIfChanged(delta.count() ? (media->_p->realSpeedFrameCount / static_cast<float>(delta.count())) : 0.f);
-                            media->_p->realSpeedTime = now;
-                            media->_p->realSpeedFrameCount = 0;
+                            media->_playbackTick();
                         }
                     });
-                break;
-            }
-            default: break;
+                    p.realSpeedTimer->start(
+                        Time::getMilliseconds(Time::TimerValue::Slow),
+                        [weak](float)
+                        {
+                            if (auto media = weak.lock())
+                            {
+                                const auto now = std::chrono::system_clock::now();
+                                std::chrono::duration<double> delta = now - media->_p->realSpeedTime;
+                                media->_p->realSpeed->setIfChanged(delta.count() ? (media->_p->realSpeedFrameCount / static_cast<float>(delta.count())) : 0.f);
+                                media->_p->realSpeedTime = now;
+                                media->_p->realSpeedFrameCount = 0;
+                            }
+                        });
+                    break;
+                }
+                default: break;
+                }
             }
         }
 
