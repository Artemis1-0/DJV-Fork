--- conflicted
+++ resolved
@@ -34,11 +34,7 @@
             std::function<void(void)> clearCallback;
         };
 
-<<<<<<< HEAD
-        void MessagesWidget::_init(const std::shared_ptr<Context>& context)
-=======
         void MessagesWidget::_init(const std::shared_ptr<System::Context>& context)
->>>>>>> d27adcd4
         {
             MDIWidget::_init(context);
             DJV_PRIVATE_PTR();
@@ -119,11 +115,7 @@
         MessagesWidget::~MessagesWidget()
         {}
 
-<<<<<<< HEAD
-        std::shared_ptr<MessagesWidget> MessagesWidget::create(const std::shared_ptr<Context>& context)
-=======
         std::shared_ptr<MessagesWidget> MessagesWidget::create(const std::shared_ptr<System::Context>& context)
->>>>>>> d27adcd4
         {
             auto out = std::shared_ptr<MessagesWidget>(new MessagesWidget);
             out->_init(context);
