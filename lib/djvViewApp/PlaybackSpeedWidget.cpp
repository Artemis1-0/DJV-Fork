--- conflicted
+++ resolved
@@ -124,11 +124,7 @@
             vLayout->addChild(p.customSpeedLineEdit);
 
             layout->addChild(vLayout);
-<<<<<<< HEAD
-			_widgetUpdate();
-=======
-            _widgetUpdate();
->>>>>>> 1bf3a595
+            _widgetUpdate();
 
             p.scrollWidget = UI::ScrollWidget::create(UI::ScrollType::Vertical, context);
             p.scrollWidget->setMinimumSizeRole(UI::MetricsRole::Menu);
@@ -188,18 +184,6 @@
                         {
                             try
                             {
-<<<<<<< HEAD
-								if (std::stof(value) >= 1) 
-								{
-									widget->_doSpeedCallback(Time::Speed(std::stof(value)));
-									//widget->_p->customSpeed = Time::Speed(std::stof(value));
-								}
-								else if (std::stof(value) > 0.F && std::stof(value) < 1.F)
-								{
-									widget->_doSpeedCallback(Time::Speed(std::floor(std::stof(value) * 1000), 1000));
-									//widget->_p->customSpeed = Time::Speed(std::floor(std::stof(value) * 1000), 1000);
-								}
-=======
                                 if (std::stof(value) >= 1) 
                                 {
                                     //widget->_doSpeedCallback(Time::Speed(std::stof(value)));
@@ -210,7 +194,6 @@
                                     //widget->_doSpeedCallback(Time::Speed(std::floor(std::stof(value) * 1000), 1000));
                                     widget->_p->customSpeed = Time::Speed(std::floor(std::stof(value) * 1000), 1000);
                                 }
->>>>>>> 1bf3a595
                             }
                             catch (const std::exception&)
                             {
@@ -219,13 +202,8 @@
                                 widget->_log(ss.str(), LogLevel::Error);
                             }
                         }
-<<<<<<< HEAD
-						//widget->_doSpeedCallback(widget->_p->customSpeed);
-						widget->_widgetUpdate();
-=======
                         widget->_doSpeedCallback(widget->_p->customSpeed);
                         widget->_widgetUpdate();
->>>>>>> 1bf3a595
                     }
                 });
         }
@@ -343,17 +321,10 @@
 
                 p.useCustomSpeedButton->setText(DJV_TEXT("Custom playback speed"));
                 p.useCustomSpeedButton->setTooltip(_getText(DJV_TEXT("Custom playback speed tooltip")));
-<<<<<<< HEAD
-				std::stringstream cs;
-				cs.precision(2);
-				cs << std::fixed << p.customSpeed.toFloat();
-				p.customSpeedLineEdit->setText(cs.str());
-=======
                 std::stringstream cs;
                 cs.precision(2);
                 cs << std::fixed << p.customSpeed.toFloat();
                 p.customSpeedLineEdit->setText(cs.str());
->>>>>>> 1bf3a595
             }
         }
 
