--- conflicted
+++ resolved
@@ -53,14 +53,8 @@
             p.fullScreenMonitor = ValueSubject<int>::create(0);
             p.floatOnTop = ValueSubject<bool>::create(false);
             p.maximize = ValueSubject<bool>::create(true);
-<<<<<<< HEAD
-            auto resourceSystem = context->getSystemT<Core::ResourceSystem>();
-            const auto& iconsPath = resourceSystem->getPath(FileSystem::ResourcePath::Icons);
-=======
-            p.autoHide = ValueSubject<bool>::create(true);
             auto resourceSystem = context->getSystemT<System::ResourceSystem>();
             const auto& iconsPath = resourceSystem->getPath(System::File::ResourcePath::Icons);
->>>>>>> d27adcd4
             p.backgroundImage = ValueSubject<std::string>::create(std::string(
                 System::File::Path(iconsPath, "djv-tshirt-v02.png")));
             p.backgroundImageScale = ValueSubject<bool>::create(false);
