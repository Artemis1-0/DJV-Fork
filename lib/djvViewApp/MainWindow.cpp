// SPDX-License-Identifier: BSD-3-Clause
// Copyright (c) 2004-2020 Darby Johnston
// All rights reserved.

#include <djvViewApp/MainWindow.h>

#include <djvViewApp/Application.h>
#include <djvViewApp/FileSettings.h>
#include <djvViewApp/FileSystem.h>
#include <djvViewApp/IToolSystem.h>
#include <djvViewApp/MDIWidget.h>
#include <djvViewApp/Media.h>
#include <djvViewApp/MediaCanvas.h>
#include <djvViewApp/MediaWidget.h>
#include <djvViewApp/PresentationWidget.h>
#include <djvViewApp/SettingsWidget.h>
#include <djvViewApp/SettingsSystem.h>
#include <djvViewApp/TimelineWidget.h>
#include <djvViewApp/ToolSystem.h>
#include <djvViewApp/ViewSystem.h>
#include <djvViewApp/WindowBackgroundWidget.h>
#include <djvViewApp/WindowSystem.h>

#include <djvUIComponents/ThermometerWidget.h>

#include <djvUI/Action.h>
#include <djvUI/ActionGroup.h>
#include <djvUI/ButtonGroup.h>
#include <djvUI/Drawer.h>
#include <djvUI/Label.h>
#include <djvUI/MDICanvas.h>
#include <djvUI/Menu.h>
#include <djvUI/MenuBar.h>
#include <djvUI/MenuButton.h>
#include <djvUI/RowLayout.h>
#include <djvUI/SettingsSystem.h>
#include <djvUI/Shortcut.h>
#include <djvUI/SoloLayout.h>
#include <djvUI/StackLayout.h>
#include <djvUI/ToolBar.h>
#include <djvUI/ToolButton.h>

#include <djvSystem/FileInfo.h>

#include <djvCore/OS.h>

#define GLFW_INCLUDE_NONE
#include <GLFW/glfw3.h>

using namespace djv::Core;

namespace djv
{
    namespace ViewApp
    {
        struct MainWindow::Private
        {
            std::vector<std::shared_ptr<Media> > media;
            
            std::map<std::string, std::shared_ptr<UI::Action> > actions;
            std::shared_ptr<UI::ActionGroup> mediaActionGroup;
            std::shared_ptr<UI::Menu> mediaMenu;
            std::shared_ptr<UI::Button::Menu> mediaButton;
            std::shared_ptr<UI::ToolButton> settingsButton;
            std::shared_ptr<UI::MenuBar> menuBar;
            std::shared_ptr<MediaCanvas> mediaCanvas;
            std::shared_ptr<UI::MDI::Canvas> canvas;
            std::shared_ptr<TimelineWidget> timelineWidget;
            std::shared_ptr<PresentationWidget> presentationWidget;
            std::shared_ptr<UI::VerticalLayout> mainLayout;
            std::shared_ptr<UI::SoloLayout> layout;

            std::shared_ptr<ValueObserver<bool> > settingsActionObserver;
            std::shared_ptr<ListObserver<std::shared_ptr<Media> > > mediaObserver;
            std::shared_ptr<ValueObserver<std::shared_ptr<Media> > > currentMediaObserver;
            std::shared_ptr<ValueObserver<bool> > presentationObserver;
            std::shared_ptr<ValueObserver<bool> > maximizeObserver;
        };
        
        void MainWindow::_init(const std::shared_ptr<System::Context>& context)
        {
            UI::Window::_init(context);

            DJV_PRIVATE_PTR();
            setClassName("djv::ViewApp::MainWindow");

            auto viewSystems = context->getSystemsT<IViewSystem>();
            std::map<std::string, std::shared_ptr<UI::Menu> > menus;
            for (auto system : viewSystems)
            {
                for (auto action : system->getActions())
                {
                    addAction(action.second);
                }
                auto menu = system->getMenu();
                if (menu.menu)
                {
                    menus[menu.sortKey] = menu.menu;
                }
            }

            p.actions["Escape"] = UI::Action::create();
            p.actions["Escape"]->setShortcut(GLFW_KEY_ESCAPE);
            for (auto i : p.actions)
            {
                addAction(i.second);
            }

            p.mediaActionGroup = UI::ActionGroup::create(UI::ButtonType::Radio);
            p.mediaMenu = UI::Menu::create(context);
            p.mediaMenu->setMinimumSizeRole(UI::MetricsRole::None);
            addChild(p.mediaMenu);
            p.mediaButton = UI::Button::Menu::create(UI::MenuButtonStyle::Flat, context);
            p.mediaButton->setPopupIcon("djvIconPopupMenu");
            p.mediaButton->setEnabled(false);

            auto maximizeButton = UI::ToolButton::create(context);
            auto windowSystem = context->getSystemT<WindowSystem>();
            if (windowSystem)
            {
                maximizeButton->addAction(windowSystem->getActions()["Maximize"]);
            }

            auto viewFrameButton = UI::ToolButton::create(context);
            auto viewCenterButton = UI::ToolButton::create(context);
            auto viewSystem = context->getSystemT<ViewSystem>();
            if (viewSystem)
            {
                viewFrameButton->addAction(viewSystem->getActions()["FrameLock"]);
                viewCenterButton->addAction(viewSystem->getActions()["CenterLock"]);
            }

            std::map<std::string, std::shared_ptr<UI::ToolButton> > toolButtons;
            for (const auto& i : context->getSystemsT<IToolSystem>())
            {
                auto button = UI::ToolButton::create(context);
                auto data = i->getToolAction();
                button->addAction(data.action);
                toolButtons[data.sortKey] = button;
            }

            p.settingsButton = UI::ToolButton::create(context);
            p.settingsButton->setButtonType(UI::ButtonType::Toggle);
            auto toolSystem = context->getSystemT<ToolSystem>();
            if (toolSystem)
            {
                p.settingsButton->addAction(toolSystem->getActions()["Settings"]);
            }
            auto settingsDrawer = UI::Drawer::create(UI::Side::Right, context);

            p.menuBar = UI::MenuBar::create(context);
            for (auto i : menus)
            {
                p.menuBar->addChild(i.second);
            }
            p.menuBar->addSeparator(UI::Side::Right);
            p.menuBar->addChild(p.mediaButton);
            p.menuBar->setStretch(p.mediaButton, UI::RowStretch::Expand, UI::Side::Right);
            p.menuBar->addSeparator(UI::Side::Right);
            p.menuBar->addChild(maximizeButton);
            p.menuBar->addSeparator(UI::Side::Right);
            auto hLayout = UI::HorizontalLayout::create(context);
            hLayout->setSpacing(UI::MetricsRole::None);
            hLayout->addChild(viewFrameButton);
            hLayout->addChild(viewCenterButton);
            p.menuBar->addChild(hLayout);
            p.menuBar->addSeparator(UI::Side::Right);
            hLayout = UI::HorizontalLayout::create(context);
            hLayout->setSpacing(UI::MetricsRole::None);
            for (const auto& i : toolButtons)
            {
                hLayout->addChild(i.second);
            }
            p.menuBar->addChild(hLayout);
            p.menuBar->addSeparator(UI::Side::Right);
            p.menuBar->addChild(p.settingsButton);

            auto backgroundWidget = WindowBackgroundWidget::create(context);

            p.mediaCanvas = MediaCanvas::create(context);

            p.canvas = UI::MDI::Canvas::create(context);
            for (auto system : viewSystems)
            {
                system->setCanvas(p.canvas);
            }

            p.timelineWidget = TimelineWidget::create(context);

            p.presentationWidget = PresentationWidget::create(context);

            p.layout = UI::SoloLayout::create(context);
            p.mainLayout = UI::VerticalLayout::create(context);
            p.mainLayout->setSpacing(UI::MetricsRole::None);
            p.mainLayout->addChild(p.menuBar);
            p.mainLayout->addSeparator();
            auto stackLayout = UI::StackLayout::create(context);
            stackLayout->addChild(backgroundWidget);
            stackLayout->addChild(p.mediaCanvas);
            stackLayout->addChild(p.canvas);
            stackLayout->addChild(settingsDrawer);
            p.mainLayout->addChild(stackLayout);
            p.mainLayout->setStretch(stackLayout, UI::Layout::RowStretch::Expand);
            p.mainLayout->addSeparator();
            p.mainLayout->addChild(p.timelineWidget);
            p.layout->addChild(p.mainLayout);
            p.layout->addChild(p.presentationWidget);
            addChild(p.layout);

            auto weak = std::weak_ptr<MainWindow>(std::dynamic_pointer_cast<MainWindow>(shared_from_this()));
            auto contextWeak = std::weak_ptr<System::Context>(context);
            p.mediaActionGroup->setRadioCallback(
                [weak, contextWeak](int value)
                {
                    if (auto context = contextWeak.lock())
                    {
                        if (auto widget = weak.lock())
                        {
                            if (value >= 0 && value < static_cast<int>(widget->_p->media.size()))
                            {
                                if (auto fileSystem = context->getSystemT<FileSystem>())
                                {
                                    fileSystem->setCurrentMedia(widget->_p->media[value]);
                                }
                            }
                            widget->_p->mediaMenu->close();
                        }
                    }
                });

            p.mediaButton->setOpenCallback(
                [weak](bool value)
                {
                    if (auto widget = weak.lock())
                    {
                        if (value)
                        {
                            widget->_p->mediaMenu->popup(widget->_p->mediaButton);
                        }
                        else
                        {
                            widget->_p->mediaMenu->close();
                        }
                    }
                });

            p.mediaMenu->setCloseCallback(
                [weak]
                {
                    if (auto widget = weak.lock())
                    {
                        widget->_p->mediaButton->setOpen(false);
                    }
                });

            settingsDrawer->setOpenCallback(
                [contextWeak]() -> std::shared_ptr<UI::Widget>
                {
                    std::shared_ptr<UI::Widget> out;
                    if (auto context = contextWeak.lock())
                    {
                        out = SettingsWidget::create(context);
                    }
                    return out;
                });

            p.actions["Escape"]->setClickedCallback(
                [contextWeak]
            {
                if (auto context = contextWeak.lock())
                {
                    if (auto windowSystem = context->getSystemT<WindowSystem>())
                    {
                        if (windowSystem->observePresentation()->get())
                        {
                            windowSystem->setPresentation(false);
                        }
                        else if (windowSystem->observeFullScreen()->get())
                        {
                            windowSystem->setFullScreen(false);
                        }
                    }
                }
            });
            
            p.presentationWidget->setCloseCallback(
                [contextWeak]
                {
                    if (auto context = contextWeak.lock())
                    {
                        if (auto windowSystem = context->getSystemT<WindowSystem>())
                        {
                            windowSystem->setPresentation(false);
                        }
                    }
                });

            if (toolSystem)
            {
                p.settingsActionObserver = ValueObserver<bool>::create(
                    toolSystem->getActions()["Settings"]->observeChecked(),
                    [settingsDrawer](bool value)
                    {
                        settingsDrawer->setOpen(value);
                    });
            }

            if (auto fileSystem = context->getSystemT<FileSystem>())
            {
                p.mediaObserver = ListObserver<std::shared_ptr<Media>>::create(
                    fileSystem->observeMedia(),
                    [weak](const std::vector<std::shared_ptr<Media> >& value)
                    {
                        if (auto widget = weak.lock())
                        {
                            widget->_p->media = value;
                            std::vector<std::shared_ptr<UI::Action> > actions;
                            widget->_p->mediaMenu->clearActions();
                            for (const auto& i : widget->_p->media)
                            {
                                auto action = UI::Action::create();
                                action->setText(i->getFileInfo().getFileName());
                                actions.push_back(action);
                                widget->_p->mediaMenu->addAction(action);
                            }
                            widget->_p->mediaActionGroup->setActions(actions);
                            widget->_p->mediaButton->setEnabled(widget->_p->media.size() > 0);
                        }
                    });

                p.currentMediaObserver = ValueObserver<std::shared_ptr<Media>>::create(
                    fileSystem->observeCurrentMedia(),
                    [weak](const std::shared_ptr<Media>& value)
                    {
                        if (auto widget = weak.lock())
                        {
                            const auto i = std::find(widget->_p->media.begin(), widget->_p->media.end(), value);
                            if (i != widget->_p->media.end())
                            {
<<<<<<< HEAD
                                widget->_p->mediaActionGroup->setChecked(i - widget->_p->media.begin());
=======
                                const auto i = std::find(widget->_p->media.begin(), widget->_p->media.end(), value);
                                if (i != widget->_p->media.end())
                                {
                                    widget->_p->mediaActionGroup->setChecked(i - widget->_p->media.begin());
                                }
                                widget->_p->mediaButton->setText(
                                    value ?
                                    value->getFileInfo().getFileName(Math::Frame::invalid, false) :
                                    "-");
                                widget->_p->mediaButton->setTooltip(std::string(
                                    value ?
                                    value->getFileInfo() :
                                    System::File::Info()));
>>>>>>> d27adcd4
                            }
                            widget->_p->mediaButton->setText(
                                value ?
                                value->getFileInfo().getFileName(Frame::invalid, false) :
                                "-");
                            widget->_p->mediaButton->setTooltip(std::string(
                                value ?
                                value->getFileInfo() :
                                Core::FileSystem::FileInfo()));
                        }
                    });
            }

            if (windowSystem)
            {
                p.presentationObserver = ValueObserver<bool>::create(
                    windowSystem->observePresentation(),
                    [weak](bool value)
                    {
                        if (auto widget = weak.lock())
                        {
                            if (value)
                            {
                                widget->_p->layout->setCurrentWidget(widget->_p->presentationWidget);
                            }
                            else
                            {
                                widget->_p->layout->setCurrentWidget(widget->_p->mainLayout);
                            }
                        }
                    });

                p.maximizeObserver = ValueObserver<bool>::create(
                    windowSystem->observeMaximize(),
                    [weak](bool value)
                    {
                        if (auto widget = weak.lock())
                        {
                            widget->_p->mediaCanvas->setMaximize(value);
                        }
                    });
            }
        }

        MainWindow::MainWindow() :
            _p(new Private)
        {}

        MainWindow::~MainWindow()
        {}

        std::shared_ptr<MainWindow> MainWindow::create(const std::shared_ptr<System::Context>& context)
        {
            auto out = std::shared_ptr<MainWindow>(new MainWindow);
            out->_init(context);
            return out;
        }

        const std::shared_ptr<MediaCanvas>& MainWindow::getMediaCanvas() const
        {
            return _p->mediaCanvas;
        }

        void MainWindow::_dropEvent(System::Event::Drop & event)
        {
            if (auto context = getContext().lock())
            {
                const auto& style = _getStyle();
                OpenOptions openOptions;
                openOptions.pos.reset(new glm::vec2(event.getPointerInfo().projectedPos));
                openOptions.spacing.reset(new float(style->getMetric(UI::MetricsRole::SpacingLarge)));
                auto fileSystem = context->getSystemT<FileSystem>();
                fileSystem->open(event.getDropPaths(), openOptions);
            }
        }

        void MainWindow::_initEvent(System::Event::Init& event)
        {
            Window::_initEvent(event);
            DJV_PRIVATE_PTR();
            if (event.getData().text)
            {
                p.mediaButton->setTooltip(_getText(DJV_TEXT("menu_media_popup_tooltip")));
            }
        }

    } // namespace ViewApp
} // namespace djv
<|MERGE_RESOLUTION|>--- conflicted
+++ resolved
@@ -337,32 +337,16 @@
                             const auto i = std::find(widget->_p->media.begin(), widget->_p->media.end(), value);
                             if (i != widget->_p->media.end())
                             {
-<<<<<<< HEAD
                                 widget->_p->mediaActionGroup->setChecked(i - widget->_p->media.begin());
-=======
-                                const auto i = std::find(widget->_p->media.begin(), widget->_p->media.end(), value);
-                                if (i != widget->_p->media.end())
-                                {
-                                    widget->_p->mediaActionGroup->setChecked(i - widget->_p->media.begin());
-                                }
-                                widget->_p->mediaButton->setText(
-                                    value ?
-                                    value->getFileInfo().getFileName(Math::Frame::invalid, false) :
-                                    "-");
-                                widget->_p->mediaButton->setTooltip(std::string(
-                                    value ?
-                                    value->getFileInfo() :
-                                    System::File::Info()));
->>>>>>> d27adcd4
                             }
                             widget->_p->mediaButton->setText(
                                 value ?
-                                value->getFileInfo().getFileName(Frame::invalid, false) :
+                                value->getFileInfo().getFileName(Math::Frame::invalid, false) :
                                 "-");
                             widget->_p->mediaButton->setTooltip(std::string(
                                 value ?
                                 value->getFileInfo() :
-                                Core::FileSystem::FileInfo()));
+                                System::File::Info()));
                         }
                     });
             }
