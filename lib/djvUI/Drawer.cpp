//------------------------------------------------------------------------------
// Copyright (c) 2004-2020 Darby Johnston
// All rights reserved.
//
// Redistribution and use in source and binary forms, with or without
// modification, are permitted provided that the following conditions are met:
//
// * Redistributions of source code must retain the above copyright notice,
//   this list of conditions, and the following disclaimer.
// * Redistributions in binary form must reproduce the above copyright notice,
//   this list of conditions, and the following disclaimer in the documentation
//   and/or other materials provided with the distribution.
// * Neither the names of the copyright holders nor the names of any
//   contributors may be used to endorse or promote products derived from this
//   software without specific prior written permission.
//
// THIS SOFTWARE IS PROVIDED BY THE COPYRIGHT HOLDERS AND CONTRIBUTORS "AS IS"
// AND ANY EXPRESS OR IMPLIED WARRANTIES, INCLUDING, BUT NOT LIMITED TO, THE
// IMPLIED WARRANTIES OF MERCHANTABILITY AND FITNESS FOR A PARTICULAR PURPOSE
// ARE DISCLAIMED. IN NO EVENT SHALL THE COPYRIGHT HOLDER OR CONTRIBUTORS BE
// LIABLE FOR ANY DIRECT, INDIRECT, INCIDENTAL, SPECIAL, EXEMPLARY, OR
// CONSEQUENTIAL DAMAGES (INCLUDING, BUT NOT LIMITED TO, PROCUREMENT OF
// SUBSTITUE GOODS OR SERVICES; LOSS OF USE, DATA, OR PROFITS; OR BUSINESS
// INTERRUPTION) HOWEVER CAUSED AND ON ANY THEORY OF LIABILITY, WHETHER IN
// CONTRACT, STRICT LIABILITY, OR TORT (INCLUDING NEGLIGENCE OR OTHERWISE)
// ARISING IN ANY WAY OUT OF THE USE OF THIS SOFTWARE, EVEN IF ADVISED OF THE
// POSSIBILITY OF SUCH DAMAGE.
//------------------------------------------------------------------------------

#include <djvUI/Drawer.h>

#include <djvUI/Spacer.h>
#include <djvUI/RowLayout.h>
#include <djvUI/StackLayout.h>

#include <djvAV/Render2D.h>

#include <djvCore/Animation.h>
#include <djvCore/Timer.h>

using namespace djv::Core;

namespace djv
{
    namespace UI
    {
        namespace Layout
        {
            namespace
            {
                //! \todo Should this be configurable?
                const size_t animationTime = 100;

            } // namespace

            struct Drawer::Private
            {
                Side side = Side::First;
                bool open = false;
                float openAmount = 0.F;
                std::shared_ptr<Animation::Animation> openAnimation;
                std::shared_ptr<Stack> childLayout;
<<<<<<< HEAD
=======
                std::shared_ptr<Layout::Spacer> spacer;
                std::shared_ptr<DrawerLayout> layout;
                std::vector<Event::PointerID> pointerHover;
                Event::PointerID pressedID = Event::invalidID;
                glm::vec2 pressedPos = glm::vec2(0.F, 0.F);
                float pressedSize = 0.F;
>>>>>>> 2854c8f1
            };

            void Drawer::_init(Side side, const std::shared_ptr<Context>& context)
            {
                Widget::_init(context);

                DJV_PRIVATE_PTR();

                setClassName("djv::UI::Layout::Drawer");

                p.side = side;

                p.openAnimation = Animation::Animation::create(context);

                p.childLayout = Stack::create(context);
                Widget::addChild(p.childLayout);
            }

            Drawer::Drawer() :
                _p(new Private)
            {}

            Drawer::~Drawer()
            {}

            std::shared_ptr<Drawer> Drawer::create(Side side, const std::shared_ptr<Context>& context)
            {
                auto out = std::shared_ptr<Drawer>(new Drawer);
                out->_init(side, context);
                return out;
            }

            Side Drawer::getSide() const
            {
                return _p->side;
            }

            bool Drawer::isOpen() const
            {
                return _p->open;
            }

            void Drawer::setOpen(bool value)
            {
                DJV_PRIVATE_PTR();
                if (value == p.open)
                    return;
                p.open = value;
                auto weak = std::weak_ptr<Drawer>(std::dynamic_pointer_cast<Drawer>(shared_from_this()));
                if (p.open)
                {
                    p.openAnimation->start(
                        0.F,
                        1.F,
                        std::chrono::milliseconds(animationTime),
                        [weak](float value)
                        {
                            if (auto widget = weak.lock())
                            {
                                widget->_p->openAmount = value;
                                widget->_resize();
                            }
                        },
                        [weak](float value)
                        {
                            if (auto widget = weak.lock())
                            {
                                widget->_p->openAmount = value;
                                widget->_resize();
                            }
                        });
                }
                else
                {
                    p.openAnimation->start(
                        1.F,
                        0.F,
                        std::chrono::milliseconds(animationTime),
                        [weak](float value)
                        {
                            if (auto widget = weak.lock())
                            {
                                widget->_p->openAmount = value;
                                widget->_resize();
                            }
                        },
                        [weak](float value)
                        {
                            if (auto widget = weak.lock())
                            {
                                widget->_p->openAmount = value;
                                widget->_resize();
                            }
                        });
                }
                _resize();
            }

            void Drawer::open()
            {
                setOpen(true);
            }

            void Drawer::close()
            {
                setOpen(false);
            }

            void Drawer::addChild(const std::shared_ptr<IObject> & value)
            {
                _p->childLayout->addChild(value);
            }

            void Drawer::removeChild(const std::shared_ptr<IObject> & value)
            {
                _p->childLayout->removeChild(value);
            }

            void Drawer::clearChildren()
            {
                _p->childLayout->clearChildren();
            }

            void Drawer::_preLayoutEvent(Event::PreLayout & event)
            {
                DJV_PRIVATE_PTR();
                const glm::vec2& minimumSize = p.childLayout->getMinimumSize();
                glm::vec2 size(0.F, 0.F);
                if (p.open)
                {
                    switch (p.side)
                    {
                    case Side::Left:
                    case Side::Right:
                        size.x = minimumSize.x * p.openAmount;
                        size.y = minimumSize.y;
                        break;
                    case Side::Top:
                    case Side::Bottom:
                        size.x = minimumSize.x;
                        size.y = minimumSize.y * p.openAmount;
                        break;
                    }
                }
                _setMinimumSize(size);
            }

            void Drawer::_layoutEvent(Event::Layout & event)
            {
                DJV_PRIVATE_PTR();
                const BBox2f & g = getGeometry();
                const glm::vec2 & minimumSize = p.childLayout->getMinimumSize();
                BBox2f childGeometry(0.F, 0.F, 0.F, 0.F);
                switch (p.side)
                {
                case Side::Left:
                    childGeometry.min.x = g.min.x;
                    childGeometry.min.y = g.min.y;
                    childGeometry.max.x = g.min.x + (minimumSize.x * p.openAmount);
                    childGeometry.max.y = g.max.y;
                    break;
                case Side::Top:
                    childGeometry.min.x = g.min.x;
                    childGeometry.min.y = g.min.y;
                    childGeometry.max.x = g.max.x;
                    childGeometry.max.y = g.min.y + (minimumSize.y * p.openAmount);
                    break;
                case Side::Right:
                    childGeometry.min.x = g.max.x - (minimumSize.x * p.openAmount);
                    childGeometry.min.y = g.min.y;
                    childGeometry.max.x = g.max.x;
                    childGeometry.max.y = g.max.y;
                    break;
                case Side::Bottom:
                    childGeometry.min.x = g.min.x;
                    childGeometry.min.y = g.max.y - (minimumSize.x * p.openAmount);
                    childGeometry.max.x = g.max.x;
                    childGeometry.max.y = g.max.y;
                    break;
                default: break;
                }
                p.childLayout->setGeometry(childGeometry);
            }

            void Drawer::_paintEvent(Event::Paint& event)
            {
                Widget::_paintEvent(event);
                DJV_PRIVATE_PTR();
                if (p.open)
                {
                    const BBox2f& g = p.childLayout->getGeometry();
                    const auto& style = _getStyle();
                    const float sh = style->getMetric(MetricsRole::Shadow);
                    auto render = _getRender();
                    render->setFillColor(style->getColor(ColorRole::Shadow));
                    switch (p.side)
                    {
                    case Side::Left:   render->drawShadow(BBox2f(g.max.x, g.min.y, sh, g.h()), AV::Side::Right);     break;
                    case Side::Top:    render->drawShadow(BBox2f(g.min.x, g.max.y, g.w(), sh), AV::Side::Bottom);    break;
                    case Side::Right:  render->drawShadow(BBox2f(g.min.x - sh, g.min.y, sh, g.h()), AV::Side::Left); break;
                    case Side::Bottom: render->drawShadow(BBox2f(g.min.x, g.min.y - sh, g.w(), sh), AV::Side::Top);  break;
                    default: break;
                    }
                }
            }

<<<<<<< HEAD
=======
            void Drawer::_paintOverlayEvent(Event::PaintOverlay& event)
            {
                DJV_PRIVATE_PTR();
                if (p.open && p.pointerHover.size())
                {
                    const auto& style = _getStyle();
                    auto render = _getRender();
                    render->setFillColor(style->getColor(ColorRole::Hovered));
                    render->drawRect(p.spacer->getGeometry());
                }
            }

            bool Drawer::_eventFilter(const std::shared_ptr<IObject>& object, Event::Event& event)
            {
                DJV_PRIVATE_PTR();
                switch (event.getEventType())
                {
                case Event::Type::PointerEnter:
                {
                    Event::PointerEnter& pointerEnterEvent = static_cast<Event::PointerEnter&>(event);
                    const auto& pointerInfo = pointerEnterEvent.getPointerInfo();
                    if (auto widget = std::dynamic_pointer_cast<Widget>(object))
                    {
                        event.accept();
                        const auto i = std::find(p.pointerHover.begin(), p.pointerHover.end(), pointerInfo.id);
                        if (i == p.pointerHover.end())
                        {
                            p.pointerHover.push_back(pointerInfo.id);
                        }
                        _redraw();
                    }
                    break;
                }
                case Event::Type::PointerLeave:
                {
                    Event::PointerLeave& pointerLeaveEvent = static_cast<Event::PointerLeave&>(event);
                    const auto& pointerInfo = pointerLeaveEvent.getPointerInfo();
                    if (auto widget = std::dynamic_pointer_cast<Widget>(object))
                    {
                        event.accept();
                        const auto i = std::find(p.pointerHover.begin(), p.pointerHover.end(), pointerInfo.id);
                        if (i != p.pointerHover.end())
                        {
                            p.pointerHover.erase(i);
                        }
                        _redraw();
                    }
                    break;
                }
                case Event::Type::PointerMove:
                {
                    Event::PointerMove& pointerMoveEvent = static_cast<Event::PointerMove&>(event);
                    const auto& pointerInfo = pointerMoveEvent.getPointerInfo();
                    if (auto widget = std::dynamic_pointer_cast<Widget>(object))
                    {
                        event.accept();
                        const BBox2f& g = getGeometry();
                        const float w = g.w();
                        const float h = g.h();
                        const glm::vec2& minimumSize = p.layout->getMinimumSize();
                        if (pointerInfo.id == p.pressedID)
                        {
                            switch (p.side)
                            {
                            case Side::Left:
                                p.size = Math::clamp(p.pressedSize * w + (pointerInfo.projectedPos.x - p.pressedPos.x), minimumSize.x, w) / w;
                                break;
                            case Side::Right:
                                p.size = Math::clamp(p.pressedSize * w + (p.pressedPos.x - pointerInfo.projectedPos.x), minimumSize.x, w) / w;
                                break;
                            case Side::Top:
                            case Side::Bottom:
                                p.size = Math::clamp(p.pressedSize * h + (pointerInfo.projectedPos.y - p.pressedPos.y), minimumSize.y, h) / h;
                                break;
                            default: break;
                            }
                            _resize();
                        }
                    }
                    break;
                }
                case Event::Type::ButtonPress:
                {
                    Event::ButtonPress& buttonPressEvent = static_cast<Event::ButtonPress&>(event);
                    const auto& pointerInfo = buttonPressEvent.getPointerInfo();
                    if (auto widget = std::dynamic_pointer_cast<Widget>(object))
                    {
                        if (!p.pressedID)
                        {
                            event.accept();
                            p.pressedID = pointerInfo.id;
                            p.pressedPos = pointerInfo.projectedPos;
                            p.pressedSize = p.size;
                        }
                    }
                    break;
                }
                case Event::Type::ButtonRelease:
                {
                    if (auto widget = std::dynamic_pointer_cast<Widget>(object))
                    {
                        event.accept();
                        p.pressedID = Event::invalidID;
                    }
                    break;
                }
                default: break;
                }
                return false;
            }

>>>>>>> 2854c8f1
        } // namespace Layout
    } // namespace UI
} // namespace djv<|MERGE_RESOLUTION|>--- conflicted
+++ resolved
@@ -60,15 +60,6 @@
                 float openAmount = 0.F;
                 std::shared_ptr<Animation::Animation> openAnimation;
                 std::shared_ptr<Stack> childLayout;
-<<<<<<< HEAD
-=======
-                std::shared_ptr<Layout::Spacer> spacer;
-                std::shared_ptr<DrawerLayout> layout;
-                std::vector<Event::PointerID> pointerHover;
-                Event::PointerID pressedID = Event::invalidID;
-                glm::vec2 pressedPos = glm::vec2(0.F, 0.F);
-                float pressedSize = 0.F;
->>>>>>> 2854c8f1
             };
 
             void Drawer::_init(Side side, const std::shared_ptr<Context>& context)
@@ -275,120 +266,6 @@
                 }
             }
 
-<<<<<<< HEAD
-=======
-            void Drawer::_paintOverlayEvent(Event::PaintOverlay& event)
-            {
-                DJV_PRIVATE_PTR();
-                if (p.open && p.pointerHover.size())
-                {
-                    const auto& style = _getStyle();
-                    auto render = _getRender();
-                    render->setFillColor(style->getColor(ColorRole::Hovered));
-                    render->drawRect(p.spacer->getGeometry());
-                }
-            }
-
-            bool Drawer::_eventFilter(const std::shared_ptr<IObject>& object, Event::Event& event)
-            {
-                DJV_PRIVATE_PTR();
-                switch (event.getEventType())
-                {
-                case Event::Type::PointerEnter:
-                {
-                    Event::PointerEnter& pointerEnterEvent = static_cast<Event::PointerEnter&>(event);
-                    const auto& pointerInfo = pointerEnterEvent.getPointerInfo();
-                    if (auto widget = std::dynamic_pointer_cast<Widget>(object))
-                    {
-                        event.accept();
-                        const auto i = std::find(p.pointerHover.begin(), p.pointerHover.end(), pointerInfo.id);
-                        if (i == p.pointerHover.end())
-                        {
-                            p.pointerHover.push_back(pointerInfo.id);
-                        }
-                        _redraw();
-                    }
-                    break;
-                }
-                case Event::Type::PointerLeave:
-                {
-                    Event::PointerLeave& pointerLeaveEvent = static_cast<Event::PointerLeave&>(event);
-                    const auto& pointerInfo = pointerLeaveEvent.getPointerInfo();
-                    if (auto widget = std::dynamic_pointer_cast<Widget>(object))
-                    {
-                        event.accept();
-                        const auto i = std::find(p.pointerHover.begin(), p.pointerHover.end(), pointerInfo.id);
-                        if (i != p.pointerHover.end())
-                        {
-                            p.pointerHover.erase(i);
-                        }
-                        _redraw();
-                    }
-                    break;
-                }
-                case Event::Type::PointerMove:
-                {
-                    Event::PointerMove& pointerMoveEvent = static_cast<Event::PointerMove&>(event);
-                    const auto& pointerInfo = pointerMoveEvent.getPointerInfo();
-                    if (auto widget = std::dynamic_pointer_cast<Widget>(object))
-                    {
-                        event.accept();
-                        const BBox2f& g = getGeometry();
-                        const float w = g.w();
-                        const float h = g.h();
-                        const glm::vec2& minimumSize = p.layout->getMinimumSize();
-                        if (pointerInfo.id == p.pressedID)
-                        {
-                            switch (p.side)
-                            {
-                            case Side::Left:
-                                p.size = Math::clamp(p.pressedSize * w + (pointerInfo.projectedPos.x - p.pressedPos.x), minimumSize.x, w) / w;
-                                break;
-                            case Side::Right:
-                                p.size = Math::clamp(p.pressedSize * w + (p.pressedPos.x - pointerInfo.projectedPos.x), minimumSize.x, w) / w;
-                                break;
-                            case Side::Top:
-                            case Side::Bottom:
-                                p.size = Math::clamp(p.pressedSize * h + (pointerInfo.projectedPos.y - p.pressedPos.y), minimumSize.y, h) / h;
-                                break;
-                            default: break;
-                            }
-                            _resize();
-                        }
-                    }
-                    break;
-                }
-                case Event::Type::ButtonPress:
-                {
-                    Event::ButtonPress& buttonPressEvent = static_cast<Event::ButtonPress&>(event);
-                    const auto& pointerInfo = buttonPressEvent.getPointerInfo();
-                    if (auto widget = std::dynamic_pointer_cast<Widget>(object))
-                    {
-                        if (!p.pressedID)
-                        {
-                            event.accept();
-                            p.pressedID = pointerInfo.id;
-                            p.pressedPos = pointerInfo.projectedPos;
-                            p.pressedSize = p.size;
-                        }
-                    }
-                    break;
-                }
-                case Event::Type::ButtonRelease:
-                {
-                    if (auto widget = std::dynamic_pointer_cast<Widget>(object))
-                    {
-                        event.accept();
-                        p.pressedID = Event::invalidID;
-                    }
-                    break;
-                }
-                default: break;
-                }
-                return false;
-            }
-
->>>>>>> 2854c8f1
         } // namespace Layout
     } // namespace UI
 } // namespace djv