//------------------------------------------------------------------------------
// Copyright (c) 2004-2018 Darby Johnston
// All rights reserved.
//
// Redistribution and use in source and binary forms, with or without
// modification, are permitted provided that the following conditions are met:
//
// * Redistributions of source code must retain the above copyright notice,
//   this list of conditions, and the following disclaimer.
// * Redistributions in binary form must reproduce the above copyright notice,
//   this list of conditions, and the following disclaimer in the documentation
//   and/or other materials provided with the distribution.
// * Neither the names of the copyright holders nor the names of any
//   contributors may be used to endorse or promote products derived from this
//   software without specific prior written permission.
//
// THIS SOFTWARE IS PROVIDED BY THE COPYRIGHT HOLDERS AND CONTRIBUTORS "AS IS"
// AND ANY EXPRESS OR IMPLIED WARRANTIES, INCLUDING, BUT NOT LIMITED TO, THE
// IMPLIED WARRANTIES OF MERCHANTABILITY AND FITNESS FOR A PARTICULAR PURPOSE
// ARE DISCLAIMED. IN NO EVENT SHALL THE COPYRIGHT HOLDER OR CONTRIBUTORS BE
// LIABLE FOR ANY DIRECT, INDIRECT, INCIDENTAL, SPECIAL, EXEMPLARY, OR
// CONSEQUENTIAL DAMAGES (INCLUDING, BUT NOT LIMITED TO, PROCUREMENT OF
// SUBSTITUE GOODS OR SERVICES; LOSS OF USE, DATA, OR PROFITS; OR BUSINESS
// INTERRUPTION) HOWEVER CAUSED AND ON ANY THEORY OF LIABILITY, WHETHER IN
// CONTRACT, STRICT LIABILITY, OR TORT (INCLUDING NEGLIGENCE OR OTHERWISE)
// ARISING IN ANY WAY OUT OF THE USE OF THIS SOFTWARE, EVEN IF ADVISED OF THE
// POSSIBILITY OF SUCH DAMAGE.
//------------------------------------------------------------------------------

#include <djvViewLib/PlaybackGroup.h>

#include <djvViewLib/FileCache.h>
#include <djvViewLib/Session.h>
#include <djvViewLib/PlaybackActions.h>
#include <djvViewLib/PlaybackMenu.h>
#include <djvViewLib/PlaybackPrefs.h>
#include <djvViewLib/PlaybackToolBar.h>
#include <djvViewLib/ShortcutPrefs.h>
#include <djvViewLib/ViewContext.h>

#include <djvUI/ToolButton.h>

#include <djvCore/ListUtil.h>
#include <djvCore/Timer.h>

namespace djv
{
    namespace ViewLib
    {
        namespace
        {
            qint64 sequenceEnd(const Core::Sequence & sequence)
            {
                return sequence.frames.count() ? sequence.frames.count() - 1 : 0;
            }

        } // namespace

        struct PlaybackGroup::Private
        {
            Private(const QPointer<ViewContext> & context) :
                loop(context->playbackPrefs()->loop()),
                everyFrame(context->playbackPrefs()->hasEveryFrame()),
                layout(context->playbackPrefs()->layout())
            {}

            Core::Sequence    sequence;
            Enum::PLAYBACK    playback = Enum::STOP;
            Enum::PLAYBACK    playbackPrev = Enum::FORWARD;
            Enum::LOOP        loop = Enum::LOOP_REPEAT;
            Core::Speed       speed;
            float             actualSpeed = 0.f;
            bool              droppedFrames = false;
            bool              droppedFramesTmp = false;
            bool              everyFrame = false;
            qint64            frame = 0;
            qint64            frameTmp = 0;
            bool              shuttle = false;
            float             shuttleSpeed = 0.f;
            bool              inOutEnabled = true;
            qint64            inPoint = 0;
            qint64            outPoint = 0;
            int               timer = 0;
            bool              idlePause = false;
            bool              idleInit = true;
            Core::Timer       idleTimer;
            quint64           idleFrame = 0;
            Core::Timer       speedTimer;
            quint64           speedCounter = 0;
            Enum::LAYOUT      layout = static_cast<Enum::LAYOUT>(0);

            QPointer<PlaybackActions> actions;
        };

        PlaybackGroup::PlaybackGroup(
            const QPointer<PlaybackGroup> & copy,
            const QPointer<Session> & session,
            const QPointer<ViewContext> & context) :
            AbstractGroup(session, context),
            _p(new Private(context))
        {
            // Create the actions.
            _p->actions = new PlaybackActions(context, this);

            // Initialize.
            if (copy)
            {
                _p->sequence = copy->_p->sequence;
                _p->playback = copy->_p->playback;
                _p->playbackPrev = copy->_p->playbackPrev;
                _p->loop = copy->_p->loop;
                _p->speed = copy->_p->speed;
                _p->everyFrame = copy->_p->everyFrame;
                _p->frame = copy->_p->frame;
                _p->inOutEnabled = copy->_p->inOutEnabled;
                _p->inPoint = copy->_p->inPoint;
                _p->outPoint = copy->_p->outPoint;
                _p->layout = copy->_p->layout;
            }
            playbackUpdate();
            timeUpdate();
            speedUpdate();
            layoutUpdate();

            // Setup the action callbacks.
            connect(
                _p->actions->action(PlaybackActions::PLAYBACK_TOGGLE),
                SIGNAL(triggered()),
                SLOT(togglePlayback()));
            connect(
                _p->actions->action(PlaybackActions::EVERY_FRAME),
                SIGNAL(toggled(bool)),
                SLOT(setEveryFrame(bool)));

            // Setup the action group callbacks.
            connect(
                _p->actions->group(PlaybackActions::PLAYBACK_GROUP),
                SIGNAL(triggered(QAction *)),
                SLOT(playbackCallback(QAction *)));
            connect(
                _p->actions->group(PlaybackActions::LOOP_GROUP),
                SIGNAL(triggered(QAction *)),
                SLOT(loopCallback(QAction *)));
            connect(
                _p->actions->group(PlaybackActions::FRAME_GROUP),
                SIGNAL(triggered(QAction *)),
                SLOT(frameCallback(QAction *)));
            connect(
                _p->actions->group(PlaybackActions::IN_OUT_GROUP),
                SIGNAL(triggered(QAction *)),
                SLOT(inOutCallback(QAction *)));
            connect(
                _p->actions->group(PlaybackActions::LAYOUT_GROUP),
                SIGNAL(triggered(QAction *)),
                SLOT(layoutCallback(QAction *)));

            // Setup the preferences callbacks.
            connect(
                context->playbackPrefs(),
                SIGNAL(loopChanged(djv::ViewLib::Enum::LOOP)),
                SLOT(setLoop(djv::ViewLib::Enum::LOOP)));
            connect(
                context->playbackPrefs(),
                SIGNAL(everyFrameChanged(bool)),
                SLOT(setEveryFrame(bool)));
            connect(
                context->playbackPrefs(),
                SIGNAL(layoutChanged(djv::ViewLib::Enum::LAYOUT)),
                SLOT(setLayout(djv::ViewLib::Enum::LAYOUT)));

            // Setup other callbacks.
            connect(
                context->fileCache(),
                SIGNAL(cacheChanged()),
                SLOT(cacheCallback()));
        }

        PlaybackGroup::~PlaybackGroup()
        {}

        const Core::Sequence & PlaybackGroup::sequence() const
        {
            return _p->sequence;
        }

        Enum::PLAYBACK PlaybackGroup::playback() const
        {
            return _p->playback;
        }

        Enum::LOOP PlaybackGroup::loop() const
        {
            return _p->loop;
        }

        const Core::Speed & PlaybackGroup::speed() const
        {
            return _p->speed;
        }

        float PlaybackGroup::actualSpeed() const
        {
            return _p->actualSpeed;
        }

        bool PlaybackGroup::hasDroppedFrames() const
        {
            return _p->droppedFrames;
        }

        bool PlaybackGroup::hasEveryFrame() const
        {
            return _p->everyFrame;
        }

        qint64 PlaybackGroup::frame() const
        {
            return _p->frame;
        }

        bool PlaybackGroup::isInOutEnabled() const
        {
            return _p->inOutEnabled;
        }

        qint64 PlaybackGroup::inPoint() const
        {
            return _p->inPoint;
        }

        qint64 PlaybackGroup::outPoint() const
        {
            return _p->outPoint;
        }

        Enum::LAYOUT PlaybackGroup::layout() const
        {
            return _p->layout;
        }

        QPointer<QMenu> PlaybackGroup::createMenu() const
        {
            return new PlaybackMenu(_p->actions.data());
        }

        QPointer<QToolBar> PlaybackGroup::createToolBar() const
        {
            auto toolBar = new PlaybackToolBar(_p->actions.data(), context());

            toolBar->setSpeed(_p->speed);
            toolBar->setDefaultSpeed(_p->sequence.speed);
            toolBar->setActualSpeed(_p->actualSpeed);
            toolBar->setDroppedFrames(_p->droppedFrames);

            toolBar->setFrameList(_p->sequence.frames);
            toolBar->setFrame(_p->frame);
            toolBar->setCachedFrames(context()->fileCache()->frames(session()));
            toolBar->setStartFrame(startFrame(_p->inOutEnabled));
            toolBar->setEndFrame(endFrame(_p->inOutEnabled));
            toolBar->setDuration(duration(), durationInOutEnabled());
            toolBar->setInOutEnabled(_p->inOutEnabled);
            toolBar->setInPoint(_p->inPoint);
            toolBar->setOutPoint(_p->outPoint);

            toolBar->setLayout(_p->layout);

            connect(
                toolBar,
                SIGNAL(playbackShuttlePressed(bool)),
                SLOT(playbackShuttleCallback(bool)));
            connect(
                toolBar,
                SIGNAL(playbackShuttleValue(int)),
                SLOT(playbackShuttleValueCallback(int)));
            connect(
                toolBar,
                SIGNAL(speedChanged(const djv::Core::Speed &)),
                SLOT(setSpeed(const djv::Core::Speed &)));
            connect(
                toolBar,
                SIGNAL(frameChanged(qint64)),
                SLOT(frameStopCallback(qint64)));
            connect(
                toolBar,
                SIGNAL(frameShuttlePressed(bool)),
                SLOT(frameShuttleCallback(bool)));
            connect(
                toolBar,
                SIGNAL(frameShuttleValue(int)),
                SLOT(frameShuttleValueCallback(int)));
            connect(
                toolBar,
                SIGNAL(frameSliderPressed(bool)),
                SLOT(framePressedCallback(bool)));
            connect(
                toolBar,
                SIGNAL(frameSliderChanged(qint64)),
                SLOT(frameSliderCallback(qint64)));
            connect(
                toolBar,
                SIGNAL(frameButtonsPressed()),
                SLOT(framePressedCallback()));
            connect(
                toolBar,
                SIGNAL(frameButtonsReleased()),
                SLOT(frameReleasedCallback()));
            connect(
                toolBar,
                SIGNAL(inPointChanged(qint64)),
                SLOT(setInPoint(qint64)));
            connect(
                toolBar,
                SIGNAL(outPointChanged(qint64)),
                SLOT(setOutPoint(qint64)));
            toolBar->connect(
                this,
                SIGNAL(speedChanged(const djv::Core::Speed &)),
                SLOT(setSpeed(const djv::Core::Speed &)));
            toolBar->connect(
                this,
                SIGNAL(actualSpeedChanged(float)),
                SLOT(setActualSpeed(float)));
            toolBar->connect(
                this,
                SIGNAL(droppedFramesChanged(bool)),
                SLOT(setDroppedFrames(bool)));
            toolBar->connect(
                this,
                SIGNAL(frameListChanged(const djv::Core::FrameList &)),
                SLOT(setFrameList(const djv::Core::FrameList &)));
            toolBar->connect(
                this,
                SIGNAL(frameChanged(qint64)),
                SLOT(setFrame(qint64)));
            toolBar->connect(
                this,
                SIGNAL(cachedFramesChanged(const djv::Core::FrameList &)),
                SLOT(setCachedFrames(const djv::Core::FrameList &)));
            toolBar->connect(
                this,
                SIGNAL(startFrameChanged(qint64)),
                SLOT(setStartFrame(qint64)));
            toolBar->connect(
                this,
                SIGNAL(endFrameChanged(qint64)),
                SLOT(setEndFrame(qint64)));
            toolBar->connect(
                this,
                SIGNAL(durationChanged(qint64, bool)),
                SLOT(setDuration(qint64, bool)));
            toolBar->connect(
                this,
                SIGNAL(inOutEnabledChanged(bool)),
                SLOT(setInOutEnabled(bool)));
            toolBar->connect(
                this,
                SIGNAL(inPointChanged(qint64)),
                SLOT(setInPoint(qint64)));
            toolBar->connect(
                this,
                SIGNAL(outPointChanged(qint64)),
                SLOT(setOutPoint(qint64)));
            toolBar->connect(
                this,
                SIGNAL(markInPoint()),
                SLOT(markInPoint()));
            toolBar->connect(
                this,
                SIGNAL(markOutPoint()),
                SLOT(markOutPoint()));
            toolBar->connect(
                this,
                SIGNAL(resetInPoint()),
                SLOT(resetInPoint()));
            toolBar->connect(
                this,
                SIGNAL(resetOutPoint()),
                SLOT(resetOutPoint()));
            toolBar->connect(
                this,
                SIGNAL(layoutChanged(djv::ViewLib::Enum::LAYOUT)),
                SLOT(setLayout(djv::ViewLib::Enum::LAYOUT)));
            return toolBar;
        }

        void PlaybackGroup::setSequence(const Core::Sequence & sequence)
        {
            if (sequence == _p->sequence)
                return;
            //DJV_DEBUG("PlaybackGroup::setSequence");
            //DJV_DEBUG_PRINT("sequence = " << sequence);
            _p->sequence = sequence;
            _p->speed = sequence.speed;
            _p->actualSpeed = 0.f;
            _p->droppedFrames = false;
            _p->inPoint = 0;
            _p->outPoint = sequenceEnd(_p->sequence);
            timeUpdate();
            speedUpdate();
            Q_EMIT sequenceChanged(_p->sequence);
            Q_EMIT speedChanged(_p->speed);
            Q_EMIT actualSpeedChanged(_p->actualSpeed);
            Q_EMIT droppedFramesChanged(_p->droppedFrames);
            Q_EMIT frameListChanged(_p->sequence.frames);
            Q_EMIT startFrameChanged(startFrame(_p->inOutEnabled));
            Q_EMIT endFrameChanged(endFrame(_p->inOutEnabled));
            Q_EMIT durationChanged(duration(), durationInOutEnabled());
        }

        void PlaybackGroup::setPlayback(Enum::PLAYBACK playback)
        {
            if (playback == _p->playback)
                return;
            //DJV_DEBUG("PlaybackGroup::setPlayback");
            //DJV_DEBUG_PRINT("playback = " << playback);
            _p->playbackPrev = _p->playback;
            _p->playback = playback;
            playbackUpdate();
            Q_EMIT playbackChanged(_p->playback);
        }

        void PlaybackGroup::togglePlayback()
        {
            switch (_p->playback)
            {
            case Enum::FORWARD:
            case Enum::REVERSE: setPlayback(Enum::STOP); break;
            default: setPlayback(_p->playbackPrev); break;
            }
        }

        void PlaybackGroup::setLoop(Enum::LOOP loop)
        {
            if (loop == _p->loop)
                return;
            _p->loop = loop;
            //DJV_DEBUG("PlaybackGroup::setLoop");
            //DJV_DEBUG_PRINT("loop = " << loop);
            playbackUpdate();
            Q_EMIT loopChanged(_p->loop);
        }

        void PlaybackGroup::setSpeed(const Core::Speed & in)
        {
            if (in == _p->speed)
                return;
            //DJV_DEBUG("PlaybackGroup::speed");
            //DJV_DEBUG_PRINT("in = " << in);
            _p->speed = in;
            _p->actualSpeed = 0.f;
            _p->droppedFrames = false;
            playbackUpdate();
            speedUpdate();
            Q_EMIT speedChanged(_p->speed);
            Q_EMIT actualSpeedChanged(_p->actualSpeed);
            Q_EMIT droppedFramesChanged(_p->droppedFrames);
        }

        void PlaybackGroup::setEveryFrame(bool in)
        {
            if (in == _p->everyFrame)
                return;
            _p->everyFrame = in;
            speedUpdate();
            Q_EMIT everyFrameChanged(_p->everyFrame);
        }

        void PlaybackGroup::setFrame(qint64 in, bool inOutEnabled)
        {
            const qint64 startFrame = this->startFrame(inOutEnabled);
            const qint64 endFrame = this->endFrame(inOutEnabled);
            qint64 tmp = in;
            switch (_p->loop)
            {
            case Enum::LOOP_ONCE:
                tmp = Core::Math::clamp(in, startFrame, endFrame);
                break;
            case Enum::LOOP_REPEAT:
                tmp = Core::Math::wrap(in, startFrame, endFrame);
                break;
            case Enum::LOOP_PING_PONG:
                tmp = Core::Math::clamp(in, startFrame, endFrame);
                break;
            default: break;
            }
            if (tmp == _p->frame)
                return;
            //DJV_DEBUG("PlaybackGroup::setFrame");
            //DJV_DEBUG_PRINT("in = " << in);
            _p->frame = tmp;
            switch (_p->loop)
            {
            case Enum::LOOP_ONCE:
                if (in <= startFrame || in >= endFrame)
                {
                    setPlayback(Enum::STOP);
                }
                break;
            case Enum::LOOP_REPEAT:
                break;
            case Enum::LOOP_PING_PONG:
                if (_p->playback != Enum::STOP)
                {
                    if (in <= startFrame)
                    {
                        setPlayback(Enum::FORWARD);
                    }
                    else if (in >= endFrame)
                    {
                        setPlayback(Enum::REVERSE);
                    }
                }
                break;
            default: break;
            }
            Q_EMIT frameChanged(_p->frame);
        }

        void PlaybackGroup::setInOutEnabled(bool in)
        {
            if (in == _p->inOutEnabled)
                return;
            _p->inOutEnabled = in;
            timeUpdate();
            layoutUpdate();
            Q_EMIT startFrameChanged(startFrame(_p->inOutEnabled));
            Q_EMIT endFrameChanged(endFrame(_p->inOutEnabled));
            Q_EMIT durationChanged(duration(), durationInOutEnabled());
            Q_EMIT inOutEnabledChanged(_p->inOutEnabled);
        }

        void PlaybackGroup::setInPoint(qint64 in)
        {
            if (in == _p->inPoint)
                return;
            _p->inPoint = in;
            timeUpdate();
            Q_EMIT startFrameChanged(startFrame(_p->inOutEnabled));
            Q_EMIT durationChanged(duration(), durationInOutEnabled());
            Q_EMIT inPointChanged(_p->inPoint);
        }

        void PlaybackGroup::setOutPoint(qint64 in)
        {
            if (in == _p->outPoint)
                return;
            _p->outPoint = in;
            timeUpdate();
            Q_EMIT endFrameChanged(endFrame(_p->inOutEnabled));
            Q_EMIT durationChanged(duration(), durationInOutEnabled());
            Q_EMIT outPointChanged(_p->outPoint);
        }

        void PlaybackGroup::setLayout(Enum::LAYOUT in)
        {
            if (in == _p->layout)
                return;
            //DJV_DEBUG("PlaybackGroup::setLayout");
            //DJV_DEBUG_PRINT("in = " << in);
            _p->layout = in;
            layoutUpdate();
            Q_EMIT layoutChanged(_p->layout);
        }

        void PlaybackGroup::timerEvent(QTimerEvent *)
        {
            if (_p->idlePause)
                return;
            //DJV_DEBUG("PlaybackGroup::timerEvent");
            //DJV_DEBUG_PRINT("playback = " << _p->playback);
            //DJV_DEBUG_PRINT("loop = " << _p->loop);
            //DJV_DEBUG_PRINT("every frame = " << _p->everyFrame);
            //DJV_DEBUG_PRINT("frame = " << _p->frame);
            if (_p->idleInit)
            {
                //DJV_DEBUG_PRINT("init");
                _p->idleTimer.start();
                _p->idleFrame = 0;
                _p->speedTimer = _p->idleTimer;
                _p->speedCounter = 0;
                _p->droppedFrames = false;
                _p->droppedFramesTmp = false;
                _p->idleInit = false;
            }
            else
            {
                _p->idleTimer.check();
            }
            const float speed = _p->shuttle ? _p->shuttleSpeed : Core::Speed::speedToFloat(_p->speed);
            //DJV_DEBUG_PRINT("speed = " << speed);
            const quint64 absoluteFrame = quint64(_p->idleTimer.seconds() * speed);
            int inc = static_cast<int>(absoluteFrame - _p->idleFrame);
            //DJV_DEBUG_PRINT("absolute frame = " << static_cast<int>(absoluteFrame));
            //DJV_DEBUG_PRINT("inc = " << inc);
            if (!inc)
                return;

            // Calculate current frame.
            _p->idleFrame = absoluteFrame;
            if (Enum::REVERSE == _p->playback)
            {
                inc = -inc;
            }
            const bool everyFrame = _p->everyFrame && !_p->shuttle;
            if (everyFrame)
            {
                inc = inc > 0 ? 1 : (inc < 0 ? -1 : 0);
            }
            else
            {
                _p->droppedFramesTmp |= inc > 1 || inc < -1;
            }
            _p->speedCounter += Core::Math::abs(inc);

            // Calculate the actual playback speed.
            _p->speedTimer.check();
            if (_p->speedTimer.seconds() >= 1.f)
            {
                _p->actualSpeed = _p->speedCounter / _p->speedTimer.seconds();
                _p->speedTimer.start();
                _p->droppedFrames = _p->droppedFramesTmp;
                _p->droppedFramesTmp = false;
                _p->speedCounter = 0;
                Q_EMIT actualSpeedChanged(_p->actualSpeed);
                Q_EMIT droppedFramesChanged(everyFrame ? false : _p->droppedFrames);
            }

            setFrame(_p->frame + inc, _p->inOutEnabled);
        }

        void PlaybackGroup::playbackCallback(QAction * action)
        {
            //DJV_DEBUG("PlaybackGroup::playbackCallback");
            const int data = action->data().toInt();
            //DJV_DEBUG_PRINT("data = " << data);
            setPlayback(static_cast<Enum::PLAYBACK>(data));
        }

        void PlaybackGroup::playbackShuttleCallback(bool in)
        {
            //DJV_DEBUG("PlaybackGroup::playbackShuttleCallback");
            //DJV_DEBUG_PRINT("in = " << in);
            if (in)
            {
                setPlayback(Enum::STOP);
                _p->shuttle = true;
                _p->shuttleSpeed = 0.f;
                _p->idleInit = true;
                if (_p->timer)
                    killTimer(_p->timer);
                _p->timer = startTimer(0);
            }
            else
            {
                _p->shuttle = false;
                _p->droppedFrames = false;
                if (_p->timer)
                {
                    killTimer(_p->timer);
                    _p->timer = 0;
                }
                Q_EMIT speedChanged(_p->speed);
            }
        }

        void PlaybackGroup::playbackShuttleValueCallback(int in)
        {
            //DJV_DEBUG("PlaybackGroup::playbackShuttleValueCallback");
            //DJV_DEBUG_PRINT("in = " << in);
            _p->shuttleSpeed =
                Core::Math::pow(static_cast<float>(Core::Math::abs(in)), 1.5) *
                (in >= 0 ? 1.f : -1.f);
            _p->idleFrame = quint64(_p->idleTimer.seconds() * _p->shuttleSpeed);
        }

        void PlaybackGroup::loopCallback(QAction * action)
        {
            setLoop(static_cast<Enum::LOOP>(action->data().toInt()));
        }

        void PlaybackGroup::frameCallback(QAction * action)
        {
            switch (static_cast<Enum::FRAME>(action->data().toInt()))
            {
            case Enum::FRAME_START:     frameCallback(_p->inPoint);     break;
            case Enum::FRAME_END:       frameCallback(_p->outPoint);    break;
            case Enum::FRAME_NEXT:      frameCallback(_p->frame + 1);   break;
            case Enum::FRAME_NEXT_10:   frameCallback(_p->frame + 10);  break;
            case Enum::FRAME_NEXT_100:  frameCallback(_p->frame + 100); break;
            case Enum::FRAME_PREV:      frameCallback(_p->frame - 1);   break;
            case Enum::FRAME_PREV_10:   frameCallback(_p->frame - 10);  break;
            case Enum::FRAME_PREV_100:  frameCallback(_p->frame - 100); break;
            default: break;
            }
        }

        void PlaybackGroup::frameCallback(qint64 in)
        {
            setFrame(in, _p->inOutEnabled);
        }

        void PlaybackGroup::frameStopCallback(qint64 in)
        {
            setPlayback(Enum::STOP);
            frameCallback(in);
        }

        void PlaybackGroup::frameSliderCallback(qint64 in)
        {
            setFrame(in, false);
        }

        void PlaybackGroup::frameShuttleCallback(bool in)
        {
            _p->frameTmp = _p->frame;
        }

        void PlaybackGroup::frameShuttleValueCallback(int in)
        {
            setFrame(_p->frameTmp + in, _p->inOutEnabled);
        }

        void PlaybackGroup::framePressedCallback(bool value)
        {
            //DJV_DEBUG("PlaybackGroup::framePressedCallback");
            _p->idlePause = value;
            _p->idleInit = !value;
        }

        void PlaybackGroup::framePressedCallback()
        {
            framePressedCallback(true);
        }

        void PlaybackGroup::frameReleasedCallback()
        {
            framePressedCallback(false);
        }

        void PlaybackGroup::inOutCallback(QAction * action)
        {
            switch (static_cast<Enum::IN_OUT>(action->data().toInt()))
            {
            case Enum::IN_OUT_ENABLE:
                setInOutEnabled(action->isChecked());
                break;
            case Enum::MARK_IN:   Q_EMIT markInPoint();   break;
            case Enum::MARK_OUT:  Q_EMIT markOutPoint();  break;
            case Enum::RESET_IN:  Q_EMIT resetInPoint();  break;
            case Enum::RESET_OUT: Q_EMIT resetOutPoint(); break;
            default: break;
            }
            timeUpdate();
            layoutUpdate();
        }

        void PlaybackGroup::layoutCallback(QAction * action)
        {
            setLayout(static_cast<Enum::LAYOUT>(action->data().toInt()));
        }

        void PlaybackGroup::cacheCallback()
        {
            Q_EMIT cachedFramesChanged(context()->fileCache()->frames(session()));
        }

        qint64 PlaybackGroup::startFrame(bool inOutEnabled) const
        {
            return inOutEnabled ? _p->inPoint : 0;
        }

        qint64 PlaybackGroup::endFrame(bool inOutEnabled) const
        {
            return inOutEnabled ? _p->outPoint : sequenceEnd(_p->sequence);
        }

        qint64 PlaybackGroup::duration() const
        {
            return _p->inOutEnabled ?
                (_p->outPoint - _p->inPoint + 1) :
                (sequenceEnd(_p->sequence) + 1);
        }

        bool PlaybackGroup::durationInOutEnabled() const
        {
            return _p->inOutEnabled && (_p->inPoint != 0 || _p->outPoint != sequenceEnd(_p->sequence));
        }

        void PlaybackGroup::playbackUpdate()
        {
            //DJV_DEBUG("PlaybackGroup::playbackUpdate");
            //DJV_DEBUG_PRINT("playback = " << _p->playback);
            //DJV_DEBUG_PRINT("loop = " << _p->loop);

            Core::SignalBlocker signalBlocker(QObjectList() <<
                _p->actions->group(PlaybackActions::PLAYBACK_GROUP) <<
                _p->actions->group(PlaybackActions::LOOP_GROUP));

            _p->actions->group(PlaybackActions::PLAYBACK_GROUP)->actions()[_p->playback]->setChecked(true);
            _p->actions->group(PlaybackActions::LOOP_GROUP)->actions()[_p->loop]->setChecked(true);

            if (Enum::LOOP_ONCE == _p->loop)
            {
                switch (_p->playback)
                {
                case Enum::FORWARD:
                    if (_p->frame == endFrame(_p->inOutEnabled))
                    {
                        _p->frame = startFrame(_p->inOutEnabled);
                    }
                    break;
                case Enum::REVERSE:
                    if (_p->frame == startFrame(_p->inOutEnabled))
                    {
                        _p->frame = endFrame(_p->inOutEnabled);
                    }
                    break;
                default: break;
                }
            }

            if (_p->timer)
            {
                killTimer(_p->timer);
                _p->timer = 0;
            }

            switch (_p->playback)
            {
            case Enum::FORWARD:
            case Enum::REVERSE:
                _p->timer = startTimer(0);
                _p->idleInit = true;
                break;
            default: break;
            }
        }

        void PlaybackGroup::timeUpdate()
        {
<<<<<<< HEAD
            _p->actions->group(PlaybackActions::IN_OUT_GROUP)->actions()[Enum::IN_OUT_ENABLE]->setChecked(_p->inOutEnabled);
=======
            //DJV_DEBUG("PlaybackGroup::timeUpdate");
            Core::SignalBlocker signalBlocker(QObjectList() <<
                _p->actions->group(PlaybackActions::IN_OUT_GROUP) <<
                _p->toolBar);
            _p->actions->group(PlaybackActions::IN_OUT_GROUP)->actions()[Enum::IN_OUT_ENABLE]->setChecked(_p->inOutEnabled);
            const qint64 end = sequenceEnd(_p->sequence);
            _p->toolBar->setFrameList(_p->sequence.frames);
            _p->toolBar->setFrame(_p->frame);
            _p->toolBar->setStart(_p->inOutEnabled ? _p->inPoint : 0);
            _p->toolBar->setEnd(_p->inOutEnabled ? _p->outPoint : end);
            _p->toolBar->setDuration(
                _p->inOutEnabled ?
                (_p->outPoint - _p->inPoint + 1) :
                (end + 1),
                _p->inOutEnabled && (_p->inPoint != 0 || _p->outPoint != end));
            _p->toolBar->setInOutEnabled(_p->inOutEnabled);
            _p->toolBar->setInPoint(_p->inPoint);
            _p->toolBar->setOutPoint(_p->outPoint);
>>>>>>> 4466cfbc
        }

        void PlaybackGroup::speedUpdate()
        {
            _p->actions->action(PlaybackActions::EVERY_FRAME)->setChecked(_p->everyFrame);
        }

        void PlaybackGroup::layoutUpdate()
        {
<<<<<<< HEAD
            _p->actions->group(PlaybackActions::LAYOUT_GROUP)->actions()[_p->layout]->setChecked(true);
=======
            //DJV_DEBUG("PlaybackGroup::layoutUpdate");
            Core::SignalBlocker signalBlocker(QObjectList() <<
                _p->actions->group(PlaybackActions::LAYOUT_GROUP) <<
                _p->toolBar);
            _p->actions->group(PlaybackActions::LAYOUT_GROUP)->actions()[_p->layout]->setChecked(true);
            _p->toolBar->setLayout(_p->layout);
>>>>>>> 4466cfbc
        }

    } // namespace ViewLib
} // namespace djv<|MERGE_RESOLUTION|>--- conflicted
+++ resolved
@@ -41,6 +41,7 @@
 #include <djvUI/ToolButton.h>
 
 #include <djvCore/ListUtil.h>
+#include <djvCore/SignalBlocker.h>
 #include <djvCore/Timer.h>
 
 namespace djv
@@ -838,47 +839,21 @@
 
         void PlaybackGroup::timeUpdate()
         {
-<<<<<<< HEAD
+            Core::SignalBlocker signalBlocker(QObjectList() <<
+                _p->actions->group(PlaybackActions::IN_OUT_GROUP));
             _p->actions->group(PlaybackActions::IN_OUT_GROUP)->actions()[Enum::IN_OUT_ENABLE]->setChecked(_p->inOutEnabled);
-=======
-            //DJV_DEBUG("PlaybackGroup::timeUpdate");
+        }
+
+        void PlaybackGroup::speedUpdate()
+        {
+            _p->actions->action(PlaybackActions::EVERY_FRAME)->setChecked(_p->everyFrame);
+        }
+
+        void PlaybackGroup::layoutUpdate()
+        {
             Core::SignalBlocker signalBlocker(QObjectList() <<
-                _p->actions->group(PlaybackActions::IN_OUT_GROUP) <<
-                _p->toolBar);
-            _p->actions->group(PlaybackActions::IN_OUT_GROUP)->actions()[Enum::IN_OUT_ENABLE]->setChecked(_p->inOutEnabled);
-            const qint64 end = sequenceEnd(_p->sequence);
-            _p->toolBar->setFrameList(_p->sequence.frames);
-            _p->toolBar->setFrame(_p->frame);
-            _p->toolBar->setStart(_p->inOutEnabled ? _p->inPoint : 0);
-            _p->toolBar->setEnd(_p->inOutEnabled ? _p->outPoint : end);
-            _p->toolBar->setDuration(
-                _p->inOutEnabled ?
-                (_p->outPoint - _p->inPoint + 1) :
-                (end + 1),
-                _p->inOutEnabled && (_p->inPoint != 0 || _p->outPoint != end));
-            _p->toolBar->setInOutEnabled(_p->inOutEnabled);
-            _p->toolBar->setInPoint(_p->inPoint);
-            _p->toolBar->setOutPoint(_p->outPoint);
->>>>>>> 4466cfbc
-        }
-
-        void PlaybackGroup::speedUpdate()
-        {
-            _p->actions->action(PlaybackActions::EVERY_FRAME)->setChecked(_p->everyFrame);
-        }
-
-        void PlaybackGroup::layoutUpdate()
-        {
-<<<<<<< HEAD
+                _p->actions->group(PlaybackActions::LAYOUT_GROUP));
             _p->actions->group(PlaybackActions::LAYOUT_GROUP)->actions()[_p->layout]->setChecked(true);
-=======
-            //DJV_DEBUG("PlaybackGroup::layoutUpdate");
-            Core::SignalBlocker signalBlocker(QObjectList() <<
-                _p->actions->group(PlaybackActions::LAYOUT_GROUP) <<
-                _p->toolBar);
-            _p->actions->group(PlaybackActions::LAYOUT_GROUP)->actions()[_p->layout]->setChecked(true);
-            _p->toolBar->setLayout(_p->layout);
->>>>>>> 4466cfbc
         }
 
     } // namespace ViewLib
